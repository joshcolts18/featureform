--- conflicted
+++ resolved
@@ -51,10 +51,7 @@
     rpc CreateFeatureVariant(FeatureVariant) returns (Empty);
     rpc CreateLabelVariant(LabelVariant) returns (Empty);
     rpc CreateTrainingSetVariant(TrainingSetVariant) returns (Empty);
-<<<<<<< HEAD
-=======
     rpc RequestScheduleChange(ScheduleChangeRequest) returns (Empty);
->>>>>>> 09c68039
     rpc GetUsers(stream Name) returns (stream User);
     rpc GetFeatures(stream Name) returns (stream Feature);
     rpc GetFeatureVariants(stream NameVariant) returns (stream FeatureVariant);
