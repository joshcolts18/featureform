--- conflicted
+++ resolved
@@ -136,11 +136,7 @@
     oneof location {
         Columns columns = 12;
     }
-<<<<<<< HEAD
-    UpdateStatus update_status = 13;
-=======
     google.protobuf.Timestamp last_updated = 13;
->>>>>>> ff845187
     string schedule = 14;
 }
 
@@ -199,13 +195,8 @@
     ResourceStatus status = 7;
     repeated NameVariant features = 8;
     NameVariant label = 9;
-<<<<<<< HEAD
-    UpdateStatus update_status = 10;
-    string schedule = 11;
-=======
     google.protobuf.Timestamp last_updated = 13;
     string schedule = 14;
->>>>>>> ff845187
 }
 
 message Entity {
@@ -258,11 +249,7 @@
     repeated NameVariant trainingsets = 10;
     repeated NameVariant features = 11;
     repeated NameVariant labels = 12;
-<<<<<<< HEAD
-    UpdateStatus update_status = 13;
-=======
     google.protobuf.Timestamp last_updated = 13;
->>>>>>> ff845187
     string schedule = 16;
 }
 
