--- conflicted
+++ resolved
@@ -57,17 +57,9 @@
         )
         assert result.exit_code == 0
 
-<<<<<<< HEAD
-    def test_version(sefl):
-        runner = CliRunner()
-        result = runner.invoke(version)
-        assert result.exit_code == 0
-        assert result.output.startswith("Client Version:")
-=======
     def test_hosted_version(sefl):
         runner = CliRunner()
         result = runner.invoke(version)
         assert result.exit_code == 0
         assert "Client Version:" in result.output
-        assert "Cluster Version:" in result.output
->>>>>>> 75b8ef73
+        assert "Cluster Version:" in result.output