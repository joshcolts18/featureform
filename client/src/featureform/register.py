--- conflicted
+++ resolved
@@ -1224,17 +1224,13 @@
         return channel
 
     def apply(self):
-<<<<<<< HEAD
         """Apply all definitions, creating and retrieving all specified resources.
         """
-        self.state().create_all(self._stub)
-=======
         
         if self.local:
             state().create_all_local()
         else:
             state().create_all(self._stub)
->>>>>>> 77a1adcc
 
     def get_user(self, name):
         """Get a user. Prints out name of user, and all resources associated with the user.
