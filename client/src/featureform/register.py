# This Source Code Form is subject to the terms of the Mozilla Public
# License, v. 2.0. If a copy of the MPL was not distributed with this
# file, You can obtain one at https://mozilla.org/MPL/2.0/.
import re
import inspect
import warnings
from datetime import timedelta
from pathlib import Path
from typing import Dict, Tuple, Callable, List, Union, Optional

import dill
import pandas as pd
from typeguard import typechecked
from .enums import FileFormat
from .file_utils import absolute_file_paths
from .get import *
from .get_local import *
from .list import *
from .list_local import *
from .exceptions import InvalidSQLQuery, StubExceptionWrapper
from .names_generator import get_random_name
from .parse import *
from .proto import metadata_pb2_grpc as ff_grpc
from .resources import (
    PineconeConfig,
    ScalarType,
    Model,
    ResourceState,
    Provider,
    RedisConfig,
    FirestoreConfig,
    CassandraConfig,
    DynamodbConfig,
    MongoDBConfig,
    PostgresConfig,
    SnowflakeConfig,
    LocalConfig,
    RedshiftConfig,
    BigQueryConfig,
    SparkConfig,
    AzureFileStoreConfig,
    OnlineBlobConfig,
    K8sConfig,
    S3StoreConfig,
    GCSFileStoreConfig,
    User,
    Location,
    SourceVariant,
    PrimaryData,
    SQLTable,
    Directory,
    SQLTransformation,
    DFTransformation,
    Entity,
    FeatureVariant,
    LabelVariant,
    ResourceColumnMapping,
    TrainingSetVariant,
    ExecutorCredentials,
    ResourceRedefinedError,
    ResourceStatus,
    K8sArgs,
    AWSCredentials,
    GCPCredentials,
    HDFSConfig,
    K8sResourceSpecs,
    FilePrefix,
    OnDemandFeatureVariant,
    WeaviateConfig,
)
from .search import search
from .search_local import search_local
from .sqlite_metadata import SQLiteMetadata
from .status_display import display_statuses
from .tls import insecure_channel, secure_channel

NameVariant = Tuple[str, str]

s3_config = S3StoreConfig("", "", AWSCredentials("id", "secret"))
NON_INFERENCE_STORES = [s3_config.type()]


def set_tags_properties(tags: List[str], properties: dict):
    if tags is None:
        tags = []
    if properties is None:
        properties = {}
    return tags, properties


class EntityRegistrar:
    def __init__(self, registrar, entity):
        self.__registrar = registrar
        self.__entity = entity

    def name(self) -> str:
        return self.__entity.name


class UserRegistrar:
    def __init__(self, registrar, user):
        self.__registrar = registrar
        self.__user = user

    def name(self) -> str:
        return self.__user.name

    def make_default_owner(self):
        self.__registrar.set_default_owner(self.name())


class OfflineProvider:
    def __init__(self, registrar, provider):
        self.__registrar = registrar
        self.__provider = provider

    def name(self) -> str:
        return self.__provider.name


class OfflineSQLProvider(OfflineProvider):
    def __init__(self, registrar, provider):
        super().__init__(registrar, provider)
        self.__registrar = registrar
        self.__provider = provider

    def register_table(
        self,
        name: str,
        table: str,
        variant: str = "",
        owner: Union[str, UserRegistrar] = "",
        description: str = "",
        tags: List[str] = [],
        properties: dict = {},
    ):
        """Register a SQL table as a primary data source.

        **Example**

        ```
        postgres = ff.get_provider("my_postgres")
        table =  postgres.register_table(
            name="transactions",
            variant="july_2023",
            table="transactions_table",
        ):
        ```

        Args:
            name (str): Name of table to be registered
            variant (str): Name of variant to be registered
            table (str): Name of SQL table
            owner (Union[str, UserRegistrar]): Owner
            description (str): Description of table to be registered

        Returns:
            source (ColumnSourceRegistrar): source
        """
        return self.__registrar.register_primary_data(
            name=name,
            variant=variant,
            location=SQLTable(table),
            owner=owner,
            provider=self.name(),
            description=description,
            tags=tags,
            properties=properties,
        )

    def sql_transformation(
        self,
        owner: Union[str, UserRegistrar] = "",
        variant: str = "",
        name: str = "",
        schedule: str = "",
        description: str = "",
        tags: List[str] = [],
        properties: dict = {},
    ):
        """
        Register a SQL transformation source.

        The name of the function is the name of the resulting source.

        Sources for the transformation can be specified by adding the Name and Variant in brackets '{{ name.variant }}'.
        The correct source is substituted when the query is run.

        **Examples**:

        ``` py
        postgres = get_provider("my_postgres")
        @postgres.sql_transformation(variant="quickstart")
        def average_user_transaction():
            return "SELECT CustomerID as user_id, avg(TransactionAmount) as avg_transaction_amt from {{transactions.v1}} GROUP BY user_id"
        ```

        Args:
            name (str): Name of source
            variant (str): Name of variant
            schedule (str): The frequency at which the transformation is run as a cron expression
            owner (Union[str, UserRegistrar]): Owner
            description (str): Description of primary data to be registered


        Returns:
            source (ColumnSourceRegistrar): Source
        """
        return self.__registrar.sql_transformation(
            name=name,
            variant=variant,
            owner=owner,
            schedule=schedule,
            provider=self.name(),
            description=description,
            tags=tags,
            properties=properties,
        )


class OfflineSparkProvider(OfflineProvider):
    def __init__(self, registrar, provider):
        super().__init__(registrar, provider)
        self.__registrar = registrar
        self.__provider = provider

    def register_file(
        self,
        name: str,
        file_path: str,
        variant: str = "",
        owner: Union[str, UserRegistrar] = "",
        description: str = "",
        tags: List[str] = [],
        properties: dict = {},
    ):
        """Register a Spark data source as a primary data source.

        **Examples**

        ```
        spark = ff.get_provider("my_spark")
        transactions = spark.register_file(
            name="transactions",
            variant="quickstart",
            description="A dataset of fraudulent transactions",
            file_path="s3://featureform-spark/featureform/transactions.parquet"
        )
        ```

        Args:
            name (str): Name of table to be registered
            variant (str): Name of variant to be registered
            file_path (str): The URI of the file. Must be the full path
            owner (Union[str, UserRegistrar]): Owner
            description (str): Description of table to be registered

        Returns:
            source (ColumnSourceRegistrar): source
        """
        FilePrefix.validate(self.__provider.config.store_type, file_path)

        return self.__registrar.register_primary_data(
            name=name,
            variant=variant,
            location=SQLTable(file_path),
            owner=owner,
            provider=self.name(),
            description=description,
            tags=tags,
            properties=properties,
        )

    def register_parquet_file(
        self,
        name: str,
        file_path: str,
        variant: str = "",
        owner: Union[str, UserRegistrar] = "",
        description: str = "",
    ):
        if self.__provider.config.executor_type != "EMR" and file_path.startswith(
            FilePrefix.S3.value
        ):
            file_path = file_path.replace(FilePrefix.S3.value, FilePrefix.S3A.value)
        return self.register_file(name, file_path, variant, owner, description)

    def sql_transformation(
        self,
        variant: str = "",
        owner: Union[str, UserRegistrar] = "",
        name: str = "",
        schedule: str = "",
        description: str = "",
        tags: List[str] = [],
        properties: dict = {},
    ):
        """
        Register a SQL transformation source. The spark.sql_transformation decorator takes the returned string in the
        following function and executes it as a SQL Query.

        The name of the function is the name of the resulting source.

        Sources for the transformation can be specified by adding the Name and Variant in brackets '{{ name.variant }}'.
        The correct source is substituted when the query is run.

        **Examples**:
        ``` py
        @spark.sql_transformation(variant="quickstart")
        def average_user_transaction():
            return "SELECT CustomerID as user_id, avg(TransactionAmount) as avg_transaction_amt from {{transactions.v1}} GROUP BY user_id"
        ```

        Args:
            name (str): Name of source
            variant (str): Name of variant
            owner (Union[str, UserRegistrar]): Owner
            description (str): Description of primary data to be registered


        Returns:
            source (ColumnSourceRegistrar): Source
        """
        return self.__registrar.sql_transformation(
            name=name,
            variant=variant,
            owner=owner,
            schedule=schedule,
            provider=self.name(),
            description=description,
            tags=tags,
            properties=properties,
        )

    def df_transformation(
        self,
        variant: str = "",
        owner: Union[str, UserRegistrar] = "",
        name: str = "",
        description: str = "",
        inputs: list = [],
        tags: List[str] = [],
        properties: dict = {},
    ):
        """
        Register a Dataframe transformation source. The spark.df_transformation decorator takes the contents
        of the following function and executes the code it contains at serving time.

        The name of the function is used as the name of the source when being registered.

        The specified inputs are loaded into dataframes that can be accessed using the function parameters.

        **Examples**:
        ``` py
        @spark.df_transformation(inputs=[("source", "one")])        # Sources are added as inputs
        def average_user_transaction(df):                           # Sources can be manipulated by adding them as params
            return df
        ```

        Args:
            name (str): Name of source
            variant (str): Name of variant
            owner (Union[str, UserRegistrar]): Owner
            description (str): Description of primary data to be registered
            inputs (list[Tuple(str, str)]): A list of Source NameVariant Tuples to input into the transformation

        Returns:
            source (ColumnSourceRegistrar): Source
        """
        return self.__registrar.df_transformation(
            name=name,
            variant=variant,
            owner=owner,
            provider=self.name(),
            description=description,
            inputs=inputs,
            tags=tags,
            properties=properties,
        )


class OfflineK8sProvider(OfflineProvider):
    def __init__(self, registrar, provider):
        super().__init__(registrar, provider)
        self.__registrar = registrar
        self.__provider = provider

    def register_file(
        self,
        name: str,
        path: str,
        variant: str = "",
        owner: Union[str, UserRegistrar] = "",
        description: str = "",
        tags: List[str] = [],
        properties: dict = {},
    ):
        """Register a Kubernetes Runner data source as a primary data source.

        **Examples**

        ```
        k8s = ff.get_provider("my_k8s")
        transactions = k8s.register_file(
            name="transactions",
            variant="quickstart",
            description="A dataset of fraudulent transactions",
            file_path="s3://featureform-spark/featureform/transactions.parquet"
        )
        ```

        Args:
            name (str): Name of table to be registered
            variant (str): Name of variant to be registered
            path (str): The path to blob store file
            owner (Union[str, UserRegistrar]): Owner
            description (str): Description of table to be registered

        Returns:
            source (ColumnSourceRegistrar): source
        """
        FilePrefix.validate(self.__provider.config.store_type, path)

        return self.__registrar.register_primary_data(
            name=name,
            variant=variant,
            location=SQLTable(path),
            owner=owner,
            provider=self.name(),
            description=description,
            tags=tags,
            properties=properties,
        )

    def sql_transformation(
        self,
        variant: str = "",
        owner: Union[str, UserRegistrar] = "",
        name: str = "",
        schedule: str = "",
        description: str = "",
        docker_image: str = "",
        resource_specs: Union[K8sResourceSpecs, None] = None,
        tags: List[str] = [],
        properties: dict = {},
    ):
        """
        Register a SQL transformation source. The k8s.sql_transformation decorator takes the returned string in the
        following function and executes it as a SQL Query.

        The name of the function is the name of the resulting source.

        Sources for the transformation can be specified by adding the Name and Variant in brackets '{{ name.variant }}'.
        The correct source is substituted when the query is run.

        **Examples**:
        ``` py
        @k8s.sql_transformation(variant="quickstart")
        def average_user_transaction():
            return "SELECT CustomerID as user_id, avg(TransactionAmount) as avg_transaction_amt from {{transactions.v1}} GROUP BY user_id"
        ```

        Args:
            name (str): Name of source
            variant (str): Name of variant
            owner (Union[str, UserRegistrar]): Owner
            description (str): Description of primary data to be registered
            docker_image (str): A custom Docker image to run the transformation
            resource_specs (K8sResourceSpecs): Custom resource requests and limits


        Returns:
            source (ColumnSourceRegistrar): Source
        """
        return self.__registrar.sql_transformation(
            name=name,
            variant=variant,
            owner=owner,
            schedule=schedule,
            provider=self.name(),
            description=description,
            args=K8sArgs(docker_image=docker_image, specs=resource_specs),
            tags=tags,
            properties=properties,
        )

    def df_transformation(
        self,
        variant: str = "",
        owner: Union[str, UserRegistrar] = "",
        name: str = "",
        description: str = "",
        inputs: list = [],
        docker_image: str = "",
        resource_specs: Union[K8sResourceSpecs, None] = None,
        tags: List[str] = [],
        properties: dict = {},
    ):
        """
        Register a Dataframe transformation source. The k8s.df_transformation decorator takes the contents
        of the following function and executes the code it contains at serving time.

        The name of the function is used as the name of the source when being registered.

        The specified inputs are loaded into dataframes that can be accessed using the function parameters.

        **Examples**:
        ``` py
        @k8s.df_transformation(inputs=[("source", "one")])        # Sources are added as inputs
        def average_user_transaction(df):                         # Sources can be manipulated by adding them as params
            return df
        ```

        Args:
            name (str): Name of source
            variant (str): Name of variant
            owner (Union[str, UserRegistrar]): Owner
            description (str): Description of primary data to be registered
            inputs (list[Tuple(str, str)]): A list of Source NameVariant Tuples to input into the transformation
            docker_image (str): A custom Docker image to run the transformation
            resource_specs (K8sResourceSpecs): Custom resource requests and limits

        Returns:
            source (ColumnSourceRegistrar): Source
        """
        return self.__registrar.df_transformation(
            name=name,
            variant=variant,
            owner=owner,
            provider=self.name(),
            description=description,
            inputs=inputs,
            args=K8sArgs(docker_image=docker_image, specs=resource_specs),
            tags=tags,
            properties=properties,
        )


class OnlineProvider:
    def __init__(self, registrar, provider):
        self.__registrar = registrar
        self.__provider = provider

    def name(self) -> str:
        return self.__provider.name


class FileStoreProvider:
    def __init__(self, registrar, provider, config, store_type):
        self.__registrar = registrar
        self.__provider = provider
        self.__config = config.config()
        self.__store_type = store_type

    def name(self) -> str:
        return self.__provider.name

    def store_type(self) -> str:
        return self.__store_type

    def config(self):
        return self.__config


class LocalProvider:
    """
    The LocalProvider exposes the registration functions for LocalMode

    **Using the LocalProvider:**
    ``` py title="definitions.py"
    from featureform import local

    transactions = local.register_file(
        name="transactions",
        variant="quickstart",
        description="A dataset of fraudulent transactions",
        path="transactions.csv"
    )
    ```
    """

    def __init__(self, registrar, provider):
        self.__registrar = registrar
        self.__provider = provider

    def name(self) -> str:
        return self.__provider.name

    def register_file(
        self,
        name,
        path,
        description="",
        variant: str = "",
        owner="",
        tags: List[str] = [],
        properties: dict = {},
    ):
        """Register a local file.

        **Examples**:
        ```
        transactions = local.register_file(
            name="transactions",
            variant="quickstart",
            description="A dataset of fraudulent transactions",
            path="transactions.csv"
        )
        ```

        Args:
            name (str): Name for how to reference the file later
            description (str): Description of the file
            path (str): Path to the file (supported formats: csv, parquet)
            variant (str): File variant
            owner (str): Owner of the file

        Returns:
            source (LocalSource): source
        """
        path = os.path.abspath(path)
        if not FileFormat.is_supported(path):
            print(f"File format not supported: {path}")
            raise Exception(
                "File format not supported. Supported formats: {}".format(
                    FileFormat.supported_formats()
                )
            )
        if owner == "":
            owner = self.__registrar.must_get_default_owner()
        if variant == "":
            variant = self.__registrar.get_run()
        # Store the file as a source
        self.__registrar.register_primary_data(
            name=name,
            variant=variant,
            location=SQLTable(path),
            provider=self.__provider.name,
            owner=owner,
            description=description,
            tags=tags,
            properties=properties,
        )
        return LocalSource(
            self.__registrar, name, owner, self.name(), path, variant, description
        )

    def register_directory(
        self,
        name,
        path,
        description="",
        variant: str = "",
        owner="",
        tags: List[str] = [],
        properties: dict = {},
    ):
        """Register a directory.
        When registering a directory, files can be interacted with as a table with columns "filename" and "body". Where
        each row in the table is a file in the directory. The filename is the name of the file and the body is the
        contents of the file.


        **Examples**:
        ```
        pages = local.register_directory(
            name="scraped_pages",
            description="A directory of scraped web pages",
            path="scraper/"
        )
        ```

        Args:
            name (str): Name for how to reference the directory
            description (str): Description of the directory
            path (str): Path to directory
            variant (str): Directory variant
            owner (str): Owner of the file

        Returns:
            source (LocalSource): source
        """
        path = os.path.abspath(path)
        if not os.path.isdir(path):
            raise Exception(f"Path {path} is not a directory")

        for absolute_fn, _ in absolute_file_paths(path):
            try:
                Path(absolute_fn).read_text()
            except Exception as e:
                raise IOError(
                    f"Cannot read file {absolute_fn}: {e}\nFile must be a text file"
                )

        if owner == "":
            owner = self.__registrar.must_get_default_owner()
        if variant == "":
            variant = self.__registrar.get_run()
        # Store the file as a source
        self.__registrar.register_primary_data(
            name=name,
            variant=variant,
            location=Directory(path),
            provider=self.__provider.name,
            owner=owner,
            description=description,
            tags=tags,
            properties=properties,
        )
        return LocalSource(
            self.__registrar, name, owner, self.name(), path, variant, description
        )

    def insert_provider(self):
        sqldb = SQLiteMetadata()
        # Store a new provider row
        sqldb.insert(
            "providers",
            self.__provider.name,
            "Provider",
            self.__provider.description,
            self.__provider.config.type(),
            self.__provider.config.software(),
            self.__provider.team,
            "sources",
            "status",
            str(self.__provider.config.serialize(), "utf-8"),
        )
        sqldb.close()

    def df_transformation(
        self,
        variant: str = "",
        owner: Union[str, UserRegistrar] = "",
        name: str = "",
        description: str = "",
        inputs: list = [],
        tags: List[str] = [],
        properties: dict = {},
    ):
        """
        Register a Dataframe transformation source. The local.df_transformation decorator takes the contents
        of the following function and executes the code it contains at serving time.

        The name of the function is used as the name of the source when being registered.

        The specified inputs are loaded into dataframes that can be accessed using the function parameters.

        **Examples**:
        ``` py
        @local.df_transformation(inputs=[("source", "one"), ("source", "two"), source_obj]) # Sources are added as inputs
        def average_user_transaction(df_one, df_two):                           # Sources can be manipulated by adding them as params
            return source_one.groupby("CustomerID")["TransactionAmount"].mean()
        ```

        Args:
            name (str): Name of source
            variant (str): Name of variant
            owner (Union[str, UserRegistrar]): Owner
            description (str): Description of primary data to be registered
            inputs (list[Union[Tuple(str, str),ColumnSourceRegistrar]]): A list of Source NameVariant Tuples to input into the transformation and/or a list of Source objects

        Returns:
            source (ColumnSourceRegistrar): Source
        """
        return self.__registrar.df_transformation(
            name=name,
            variant=variant,
            owner=owner,
            provider=self.name(),
            description=description,
            inputs=inputs,
            tags=tags,
            properties=properties,
        )

    def sql_transformation(
        self,
        variant: str = "",
        owner: Union[str, UserRegistrar] = "",
        name: str = "",
        description: str = "",
        tags: List[str] = [],
        properties: dict = {},
    ):
        """
        Register a SQL transformation source. The local.sql_transformation decorator takes the returned string in the
        following function and executes it as a SQL Query.

        The name of the function is the name of the resulting source.

        Sources for the transformation can be specified by adding the Name and Variant in brackets '{{ name.variant }}'.
        The correct source is substituted when the query is run.

        **Examples**:
        ``` py
        @local.sql_transformation(variant="quickstart")
        def average_user_transaction():
            return "SELECT CustomerID as user_id, avg(TransactionAmount) as avg_transaction_amt from {{transactions.v1}} GROUP BY user_id"
        ```

        Args:
            name (str): Name of source
            variant (str): Name of variant
            owner (Union[str, UserRegistrar]): Owner
            description (str): Description of primary data to be registered


        Returns:
            source (ColumnSourceRegistrar): Source
        """
        return self.__registrar.sql_transformation(
            name=name,
            variant=variant,
            owner=owner,
            provider=self.name(),
            description=description,
            tags=tags,
            properties=properties,
        )

    def ondemand_feature(
        self,
        fn=None,
        *,
        tags: List[str] = [],
        properties: dict = {},
        variant: str = "",
        name: str = "",
        owner: Union[str, UserRegistrar] = "",
        description: str = "",
    ):
        """On Demand Feature decorator.

        ```python
        @ff.ondemand_feature(variant="quickstart")
        def avg_user_transactions(client, params, entities):
            return params[0] + params[1]


        features = client.features([("avg_user_transactions", "quickstart"), params=[1, 2])
        print(features)
        # [3]
        ```


        Args:
            variant (str): Name of variant
            name (str): Name of source
            owner (Union[str, UserRegistrar]): Owner
            description (str): Description of on demand feature
            tags (List[str]): Optional grouping mechanism for resources
            properties (dict): Optional grouping mechanism for resources

        Returns:
            decorator (OnDemandFeature): decorator


        """

        return self.__registrar.ondemand_feature(
            fn=fn,
            name=name,
            variant=variant,
            owner=owner,
            description=description,
            tags=tags,
            properties=properties,
        )


class SourceRegistrar:
    def __init__(self, registrar, source):
        self.__registrar = registrar
        self.__source = source

    def id(self) -> NameVariant:
        return self.__source.name, self.__source.variant

    def name_variant(self) -> NameVariant:
        return self.id()

    def registrar(self):
        return self.__registrar


class ColumnMapping(dict):
    name: str
    column: str
    resource_type: str
    tags: List[str]
    properties: dict
    variant: str = ""


class LocalSource:
    """
    LocalSource creates a reference to a source that can be accessed locally.
    """

    def __init__(
        self,
        registrar,
        name: str,
        owner: str,
        provider: str,
        path: str,
        variant: str = "",
        description: str = "",
    ):
        self.registrar = registrar
        self.name = name
        self.variant = variant
        self.owner = owner
        self.provider = provider
        self.path = path
        self.description = description

    def __call__(self, fn: Callable[[], str]):
        if self.description == "":
            self.description = fn.__doc__
        if self.name == "":
            self.name = fn.__name__
        self.__set_query(fn())
        fn.register_resources = self.register_resources
        return fn

    def __getitem__(self, columns: List[str]):
        col_len = len(columns)
        if col_len < 2:
            raise Exception(
                f"Expected 2 columns, but found {col_len}. Missing entity and/or source columns"
            )
        elif col_len > 3:
            raise Exception(
                f"Found unrecognized columns {', '.join(columns[3:])}. Expected 2 required columns and an optional 3rd timestamp column"
            )
        return (self.registrar, self.name_variant(), columns)

    def name_variant(self):
        return (self.name, self.variant)

    def pandas(self):
        """
        Returns the local source as a pandas datafame.

        Returns:
            dataframe (pandas.Dataframe): A pandas Dataframe
        """
        return pd.read_csv(self.path)

    def register_resources(
        self,
        entity: Union[str, EntityRegistrar],
        entity_column: str,
        owner: Union[str, UserRegistrar] = "",
        inference_store: Union[str, OnlineProvider, FileStoreProvider] = "",
        features: List[ColumnMapping] = None,
        labels: List[ColumnMapping] = None,
        timestamp_column: str = "",
    ):
        """
        Registers a features and/or labels that can be used in training sets or served.

        **Examples**:
        ``` py
        average_user_transaction.register_resources(
            entity=user,
            entity_column="CustomerID",
            inference_store=local,
            features=[
                {"name": <feature name>, "variant": <feature variant>, "column": <value column>, "type": "float32"}, # Column Mapping
            ],
        )
        ```

        Args:
            entity (Union[str, EntityRegistrar]): The name to reference the entity by when serving features
            entity_column (str): The name of the column in the source to be used as the entity
            owner (Union[str, UserRegistrar]): The owner of the resource(s)
            inference_store (Union[str, OnlineProvider, FileStoreProvider]): Where to store the materialized feature for serving. (Use the local provider in Localmode)
            features (List[ColumnMapping]): A list of column mappings to define the features
            labels (List[ColumnMapping]): A list of column mappings to define the labels
            timestamp_column: (str): The name of an optional timestamp column in the dataset. Will be used to match the features and labels with point-in-time correctness

        Returns:
            registrar (ResourceRegister): Registrar
        """
        return self.registrar.register_column_resources(
            source=(self.name, self.variant),
            entity=entity,
            entity_column=entity_column,
            owner=owner,
            inference_store=inference_store,
            features=features,
            labels=labels,
            timestamp_column=timestamp_column,
            description=self.description,
        )


class SubscriptableTransformation:
    """
    SubscriptableTransformation creates a wrapped decorator that's callable and subscriptable,
    which allows for the following syntax:

    ``` py
    @local.transformation(variant="quickstart")
    def average_user_transaction():
        return "SELECT CustomerID as user_id, avg(TransactionAmount) as avg_transaction_amt from {{transactions.v1}} GROUP BY user_id"

    feature = ff.Feature(average_user_transaction[["user_id", "avg_transaction_amt"]])
    ```

    Given the function type does not implement __getitem__ we need to wrap it in a class that
    enables this behavior while still maintaining the original function signature and behavior.
    """

    def __init__(
        self,
        fn,
        registrar,
        provider,
        decorator_register_resources_method,
        decorator_name_variant_method,
    ):
        self.fn = fn
        self.registrar = registrar
        self.provider = provider
        # Previously, the descriptor protocol was used to apply methods from the decorator classes
        # to instances of SubscriptableTransformation such that a user could call `fn.name_variant()`
        # and receive a tuple of (name, variant) where name was the name of the wrapped function and
        # variant was either the value passed to the decorator or the default value. This was achieved
        # via the following syntax: `self.name_variant = decorator_name_variant_method.__get__(self)`
        # For as-of-yet unknown reasons, this behavior was not working as expected in Python 3.11.2,
        # so the code has been reverted to the original syntax, which simply passes a reference to
        # the decorator methods to the SubscriptableTransformation class.
        self.register_resources = decorator_register_resources_method
        self.name_variant = decorator_name_variant_method

    def __getitem__(self, columns: List[str]):
        col_len = len(columns)
        if col_len < 2:
            raise Exception(
                f"Expected 2 columns, but found {col_len}. Missing entity and/or source columns"
            )
        elif col_len > 3:
            raise Exception(
                f"Found unrecognized columns {', '.join(columns[3:])}. Expected 2 required columns and an optional 3rd timestamp column"
            )
        return (self.registrar, self.name_variant(), columns)

    def __call__(self, *args, **kwargs):
        return self.fn(*args, **kwargs)


class SQLTransformationDecorator:
    def __init__(
        self,
        registrar,
        owner: str,
        provider: str,
        tags: List[str],
        properties: dict,
        run: str = "",
        variant: str = "",
        name: str = "",
        schedule: str = "",
        description: str = "",
        args: Union[K8sArgs, None] = None,
    ):
        self.registrar = registrar
        self.name = name
        self.owner = owner
        self.schedule = schedule
        self.provider = provider
        self.description = description
        self.args = args
        self.tags = tags
        self.properties = properties
        self.variant = variant
        self.run = run
        self.query = ""

    def __call__(self, fn: Callable[[], str]):
        if self.description == "" and fn.__doc__ is not None:
            self.description = fn.__doc__
        if self.name == "":
            self.name = fn.__name__
        self.__set_query(fn())
        return SubscriptableTransformation(
            fn,
            self.registrar,
            self.provider,
            self.register_resources,
            self.name_variant,
        )

    @typechecked
    def __set_query(self, query: str):
        if query == "":
            raise ValueError("Query cannot be an empty string")
<<<<<<< HEAD
        # This was erroring. Need to investigate further
        # if not self._is_valid_sql_query(query):
        #     raise InvalidSQLQuery(query)
=======
>>>>>>> 16b0c33c

        self._assert_query_contains_at_least_one_source(query)
        self.query = add_variant_to_name(query, self.run)

    def to_source(self) -> SourceVariant:
        return SourceVariant(
            created=None,
            name=self.name,
            variant=self.variant,
            definition=SQLTransformation(self.query, self.args),
            owner=self.owner,
            schedule=self.schedule,
            provider=self.provider,
            description=self.description,
            tags=self.tags,
            properties=self.properties,
        )

    def name_variant(self):
        return (self.name, self.variant)

    def register_resources(
        self,
        entity: Union[str, EntityRegistrar],
        entity_column: str,
        owner: Union[str, UserRegistrar] = "",
        inference_store: Union[str, OnlineProvider, FileStoreProvider] = "",
        features: List[ColumnMapping] = None,
        labels: List[ColumnMapping] = None,
        timestamp_column: str = "",
        description: str = "",
        schedule: str = "",
    ):
        return self.registrar.register_column_resources(
            source=(self.name, self.variant),
            entity=entity,
            entity_column=entity_column,
            owner=owner,
            inference_store=inference_store,
            features=features,
            labels=labels,
            timestamp_column=timestamp_column,
            description=description,
            schedule=schedule,
        )

    @staticmethod
    def _assert_query_contains_at_least_one_source(query):
        # Checks to verify that the query contains a FROM {{ name.variant }}
<<<<<<< HEAD
        pattern = r"from\s*\s*(?:\s*\w+\s*|\w+( \w˙​ +)?)\s*"
=======
        pattern = r"from\s*\{\{\s*[a-zA-Z0-9_]+(\.[a-zA-Z0-9_]+)?\s*\}\}"
>>>>>>> 16b0c33c
        match = re.search(pattern, query, re.IGNORECASE)
        if match is None:
            raise InvalidSQLQuery(query, "No source specified.")


class DFTransformationDecorator:
    def __init__(
        self,
        registrar,
        owner: str,
        provider: str,
        tags: List[str],
        properties: dict,
        variant: str = "",
        name: str = "",
        description: str = "",
        inputs: list = [],
        args: Union[K8sArgs, None] = None,
        source_text: str = "",
    ):
        self.registrar = registrar
        self.name = name
        self.owner = owner
        self.provider = provider
        self.description = description
        self.inputs = inputs
        self.args = args
        self.tags = tags
        self.properties = properties
        self.variant = variant
        self.query = b""
        self.source_text = source_text

    def __call__(self, fn):
        if self.description == "" and fn.__doc__ is not None:
            self.description = fn.__doc__
        if self.name == "":
            self.name = fn.__name__

        func_params = inspect.signature(fn).parameters
        if len(func_params) > len(self.inputs):
            raise ValueError(
                f"Transformation function has more parameters than inputs. \n"
                f"Make sure each function parameter has a corresponding input in the decorator."
            )

        if not isinstance(self.inputs, list):
            raise ValueError("Dataframe transformation inputs must be a list")

        for nv in self.inputs:
            if self.name is nv[0] and self.variant is nv[1]:
                raise ValueError(
                    f"Transformation cannot be input for itself: {self.name} {self.variant}"
                )
        self.query = dill.dumps(fn.__code__)
        self.source_text = dill.source.getsource(fn)
        return SubscriptableTransformation(
            fn,
            self.registrar,
            self.provider,
            self.register_resources,
            self.name_variant,
        )

    def to_source(self) -> SourceVariant:
        return SourceVariant(
            created=None,
            name=self.name,
            variant=self.variant,
            definition=DFTransformation(
                query=self.query,
                inputs=self.inputs,
                args=self.args,
                source_text=self.source_text,
            ),
            owner=self.owner,
            provider=self.provider,
            description=self.description,
            tags=self.tags,
            properties=self.properties,
        )

    def name_variant(self):
        return (self.name, self.variant)

    def register_resources(
        self,
        entity: Union[str, EntityRegistrar],
        entity_column: str,
        owner: Union[str, UserRegistrar] = "",
        inference_store: Union[str, OnlineProvider, FileStoreProvider] = "",
        features: List[ColumnMapping] = None,
        labels: List[ColumnMapping] = None,
        timestamp_column: str = "",
        description: str = "",
    ):
        return self.registrar.register_column_resources(
            source=(self.name, self.variant),
            entity=entity,
            entity_column=entity_column,
            owner=owner,
            inference_store=inference_store,
            features=features,
            labels=labels,
            timestamp_column=timestamp_column,
            description=description,
        )


class ColumnSourceRegistrar(SourceRegistrar):
    def __getitem__(self, columns: List[str]):
        col_len = len(columns)
        if col_len < 2:
            raise Exception(
                f"Expected 2 columns, but found {col_len}. Missing entity and/or source columns"
            )
        elif col_len > 3:
            raise Exception(
                f"Found unrecognized columns {', '.join(columns[3:])}. Expected 2 required columns and an optional 3rd timestamp column"
            )
        return (self.registrar(), self.id(), columns)

    def register_resources(
        self,
        entity: Union[str, EntityRegistrar],
        entity_column: str,
        owner: Union[str, UserRegistrar] = "",
        inference_store: Union[str, OnlineProvider, FileStoreProvider] = "",
        features: List[ColumnMapping] = None,
        labels: List[ColumnMapping] = None,
        timestamp_column: str = "",
        description: str = "",
        schedule: str = "",
    ):
        """
        Registers a features and/or labels that can be used in training sets or served.

        **Examples**:
        ``` py
        average_user_transaction.register_resources(
            entity=user,
            entity_column="CustomerID",
            inference_store=local,
            features=[
                {"name": "avg_transactions", "variant": "quickstart", "column": "TransactionAmount", "type": "float32"},
            ],
        )
        ```

        Args:
            entity (Union[str, EntityRegistrar]): The name to reference the entity by when serving features
            entity_column (str): The name of the column in the source to be used as the entity
            owner (Union[str, UserRegistrar]): The owner of the resource(s)
            inference_store (Union[str, OnlineProvider, FileStoreProvider]): Where to store the materialized feature for serving. (Use the local provider in Localmode)
            features (List[ColumnMapping]): A list of column mappings to define the features
            labels (List[ColumnMapping]): A list of column mappings to define the labels
            timestamp_column: (str): The name of an optional timestamp column in the dataset. Will be used to match the features and labels with point-in-time correctness

        Returns:
            registrar (ResourceRegister): Registrar
        """
        return self.registrar().register_column_resources(
            source=self,
            entity=entity,
            entity_column=entity_column,
            owner=owner,
            inference_store=inference_store,
            features=features,
            labels=labels,
            timestamp_column=timestamp_column,
            description=description,
            schedule=schedule,
        )


class ResourceRegistrar:
    def __init__(self, registrar, features, labels):
        self.__registrar = registrar
        self.__features = features
        self.__labels = labels

    def create_training_set(
        self,
        name: str,
        variant: str = "",
        label: NameVariant = None,
        schedule: str = "",
        features: List[NameVariant] = None,
        resources: List = None,
        owner: Union[str, UserRegistrar] = "",
        description: str = "",
    ):
        if len(self.__labels) == 0:
            raise ValueError("A label must be included in a training set")
        if len(self.__features) == 0:
            raise ValueError("A feature must be included in a training set")
        if len(self.__labels) > 1 and label == None:
            raise ValueError("Only one label may be specified in a TrainingSet.")
        if features is not None:
            featureSet = set(
                [(feature["name"], feature["variant"]) for feature in self.__features]
            )
            for feature in features:
                if feature not in featureSet:
                    raise ValueError(f"Feature {feature} not found.")
        else:
            features = [
                (feature["name"], feature["variant"]) for feature in self.__features
            ]
        if label is None:
            label = (self.__labels[0]["name"], self.__labels[0]["variant"])
        else:
            labelSet = set(
                [(label["name"], label["variant"]) for label in self.__labels]
            )
            if label not in labelSet:
                raise ValueError(f"Label {label} not found.")
        return self.__registrar.register_training_set(
            name=name,
            variant=variant,
            label=label,
            features=features,
            resources=resources,
            owner=owner,
            schedule=schedule,
            description=description,
        )

    def features(self):
        return self.__features

    def label(self):
        if isinstance(self.__labels, list):
            if len(self.__labels) > 1:
                raise ValueError(
                    "A resource used has multiple labels. A training set can only have one label"
                )
            elif len(self.__labels) == 1:
                self.__labels = (self.__labels[0]["name"], self.__labels[0]["variant"])
            else:
                self.__labels = ()
        return self.__labels


class ModelRegistrar:
    def __init__(self, registrar, model):
        self.__registrar = registrar
        self.__model = model

    def name(self) -> str:
        return self.__model.name


class ColumnResource:
    """
    Base class for all column resources. This class is not meant to be instantiated directly.
    In the original syntax, features and labels were registered using the `register_resources`
    method on the sources (e.g. SQL/DF transformation or tables sources); however, in the new
    Class API syntax, features and labels can now be declared as class attributes on an entity
    class. This means that all possible params for either resource must be passed into this base
    class prior to calling `register_column_resources` on the registrar.
    """

    def __init__(
        self,
        transformation_args: tuple,
        type: Union[ScalarType, str],
        resource_type: str,
        entity: Union[Entity, str],
        owner: Union[str, UserRegistrar],
        inference_store: Union[str, OnlineProvider, FileStoreProvider],
        timestamp_column: str,
        description: str,
        schedule: str,
        tags: List[str],
        properties: Dict[str, str],
        variant: str = "",
    ):
        registrar, source_name_variant, columns = transformation_args
        self.type = type if isinstance(type, str) else type.value
        self.registrar = registrar
        self.source = source_name_variant
        self.entity_column = columns[0]
        self.source_column = columns[1]
        self.resource_type = resource_type
        self.entity = entity
        self.name = None
        self.owner = owner
        self.inference_store = inference_store
        if not timestamp_column and len(columns) == 3:
            self.timestamp_column = columns[2]
        elif timestamp_column and len(columns) == 3:
            raise Exception("Timestamp column specified twice.")
        else:
            self.timestamp_column = timestamp_column
        self.description = description
        self.schedule = schedule
        self.tags = tags
        self.properties = properties

    def register(self):
        features, labels = self.features_and_labels()

        self.registrar.register_column_resources(
            source=self.source,
            entity=self.entity,
            entity_column=self.entity_column,
            owner=self.owner,
            inference_store=self.inference_store,
            features=features,
            labels=labels,
            timestamp_column=self.timestamp_column,
            schedule=self.schedule,
        )

    def features_and_labels(self) -> Tuple[List[ColumnMapping], List[ColumnMapping]]:
        resources = [
            {
                "name": self.name,
                "variant": self.variant,
                "column": self.source_column,
                "type": self.type,
                "description": self.description,
                "tags": self.tags,
                "properties": self.properties,
            }
        ]
        if self.resource_type == "feature":
            features = resources
            labels = []
        elif self.resource_type == "label":
            features = []
            labels = resources
        else:
            raise ValueError(f"Resource type {self.resource_type} not supported")
        return (features, labels)

    def name_variant(self) -> Tuple[str, str]:
        if self.name is None:
            raise ValueError("Resource name not set")
        if self.variant is None:
            raise ValueError("Resource variant not set")
        return (self.name, self.variant)


class Variants:
    def __init__(self, resources: Dict[str, ColumnResource]):
        self.resources = resources
        self.validate_variant_names()

    def validate_variant_names(self):
        for variant_key, resource in self.resources.items():
            if resource.variant == "":
                resource.variant = variant_key
            if resource.variant != variant_key:
                raise ValueError(
                    f"Variant name {variant_key} does not match resource variant name {resource.variant}"
                )

    def register(self):
        for resource in self.resources.values():
            resource.register()


class FeatureColumnResource(ColumnResource):
    def __init__(
        self,
        transformation_args: tuple,
        type: Union[ScalarType, str],
        entity: Union[Entity, str] = "",
        variant: str = "",
        owner: str = "",
        inference_store: Union[str, OnlineProvider, FileStoreProvider] = "",
        timestamp_column: str = "",
        description: str = "",
        schedule: str = "",
        tags: List[str] = [],
        properties: Dict[str, str] = {},
    ):
        """
        Feature registration object.

        **Example**
        ```
        @ff.entity
        class Customer:
        # Register a column from a transformation as a feature
            transaction_amount = ff.Feature(
                fare_per_family_member[["CustomerID", "Amount", "Transaction Time"]],
                variant="quickstart",
                type=ff.Float64,
                inference_store=redis,
            )
        ```

        Args:
            transformation_args (tuple): A transformation or source function and the columns name in the format: <transformation_function>[[<entity_column>, <value_column>, <timestamp_column (optional)>]]
            variant (str): An optional variant name for the feature.
            type (Union[ScalarType, str]): The type of the value in for the feature.
            inference_store (Union[str, OnlineProvider, FileStoreProvider]): Where to store for online serving.
        """
        self.variant = variant
        super().__init__(
            transformation_args=transformation_args,
            type=type,
            resource_type="feature",
            entity=entity,
            variant=variant,
            owner=owner,
            inference_store=inference_store,
            timestamp_column=timestamp_column,
            description=description,
            schedule=schedule,
            tags=tags,
            properties=properties,
        )


class LabelColumnResource(ColumnResource):
    def __init__(
        self,
        transformation_args: tuple,
        type: Union[ScalarType, str],
        entity: Union[Entity, str] = "",
        variant: str = "",
        owner: str = "",
        inference_store: Union[str, OnlineProvider, FileStoreProvider] = "",
        timestamp_column: str = "",
        description: str = "",
        schedule: str = "",
        tags: List[str] = [],
        properties: Dict[str, str] = {},
    ):
        """
        Label registration object.

        **Example**
        ```
        @ff.entity
        class Customer:
        # Register a column from a transformation as a label
            transaction_amount = ff.Label(
                fare_per_family_member[["CustomerID", "Amount", "Transaction Time"]],
                variant="quickstart",
                type=ff.Float64
            )
        ```

        Args:
            transformation_args (tuple): A transformation or source function and the columns name in the format: <transformation_function>[[<entity_column>, <value_column>, <timestamp_column (optional)>]]
            variant (str): An optional variant name for the label.
            type (Union[ScalarType, str]): The type of the value in for the label.
        """
        self.variant = variant
        super().__init__(
            transformation_args=transformation_args,
            type=type,
            resource_type="label",
            entity=entity,
            variant=variant,
            owner=owner,
            inference_store=inference_store,
            timestamp_column=timestamp_column,
            description=description,
            schedule=schedule,
            tags=tags,
            properties=properties,
        )


class Registrar:
    """These functions are used to register new resources and retrieving existing resources.
    Retrieved resources can be used to register additional resources.

    ``` py title="definitions.py"
    import featureform as ff

    # e.g. registering a new provider
    redis = ff.register_redis(
        name="redis-quickstart",
        host="quickstart-redis",  # The internal dns name for redis
        port=6379,
        description="A Redis deployment we created for the Featureform quickstart"
    )
    ```
    """

    def __init__(self):
        self.__state = ResourceState()
        self.__resources = []
        self.__default_owner = ""
        self.__run = get_random_name()

    def add_resource(self, resource):
        self.__resources.append(resource)

    def get_resources(self):
        return self.__resources

    def register_user(
        self, name: str, tags: List[str] = [], properties: dict = {}
    ) -> UserRegistrar:
        """Register a user.

        Args:
            name (str): User to be registered.

        Returns:
            UserRegistrar: User
        """
        user = User(name=name, tags=tags, properties=properties)
        self.__resources.append(user)
        return UserRegistrar(self, user)

    def set_default_owner(self, user: str):
        """Set default owner.

        Args:
            user (str): User to be set as default owner of resources.
        """
        self.__default_owner = user

    def default_owner(self) -> str:
        return self.__default_owner

    def must_get_default_owner(self) -> str:
        owner = self.default_owner()
        if owner == "":
            raise ValueError("Owner must be set or a default owner must be specified.")
        return owner

    def set_run(self, run: str = ""):
        """

        **Example 1**: Using set_run() without arguments will generate a random run name.
        ``` py
        import featureform as ff
        ff.set_run()

        postgres.register_table(
            name="transactions",
            table="transactions_table",
        )

        # Applying will register the source as name=transactions, variant=<randomly-generated>

        ```

        **Example 2**: Using set_run() with arguments will set the variant to the provided name.
        ``` py
        import featureform as ff
        ff.set_run("last_30_days")

        postgres.register_table(
            name="transactions",
            table="transactions_table",
        )

        # Applying will register the source as name=transactions, variant=last_30_days
        ```

        **Example 3**: Generated and set variant names can be used together
        ``` py
        import featureform as ff
        ff.set_run()

        file = spark.register_file(
            name="transactions",
            path="my/transactions.parquet",
            variant="last_30_days"
        )

        @spark.df_transformation(inputs=[file]):
        def customer_count(transactions):
            return transactions.groupBy("CustomerID").count()


        # Applying without a variant for the dataframe transformation will result in
        # the transactions source having a variant of last_30_days and the transformation
        # having a randomly generated variant
        ```

        **Example 4**: This also works within SQL Transformations
        ``` py
        import featureform as ff
        ff.set_run("last_30_days")

        @postgres.sql_transformation():
        def my_transformation():
            return "SELECT CustomerID, Amount FROM {{ transactions }}"

        # The variant will be autofilled so the SQL query is returned as:
        # "SELECT CustomerID, Amount FROM {{ transactions.last_30_days }}"
        ```

        Args:
            run (str): Name of a run to be set.
        """
        if run == "":
            self.__run = get_random_name()
        else:
            self.__run = run

    def get_run(self) -> str:
        """
        Get the current run name.

        **Examples**:
        ``` py
        import featureform as ff

        client = ff.Client()
        f = client.features(("avg_transaction_amount", ff.get_run()), {"user": "123"})

        ```

        Returns:
            run: The name of the current run
        """
        return self.__run

    def get_source(self, name, variant, local=False):
        """
        get_source() can be used to get a reference to an already registered primary source or transformation.
        The returned object can be used to register features and labels or be extended off of to create additional
        transformations.

        **Examples**:

        Registering a transformation from an existing source.
        ``` py
        spark = ff.get_spark("prod-spark")
        transactions = ff.get_source("transactions","kaggle")

        @spark.df_transformation(inputs=[transactions]):
        def customer_count(transactions):
            return transactions.groupBy("CustomerID").count()
        ```

        Registering a feature from an existing source.
        ``` py
        transactions = ff.get_source("transactions","kaggle")

        transactions.register_resources(
            entity=user,
            entity_column="customerid",
            labels=[
                {"name": "fraudulent", "variant": "quickstart", "column": "isfraud", "type": "bool"},
            ],
        )
        ```

        Args:
            name (str): Name of source to be retrieved
            variant (str): Name of variant of source to be retrieved
            local (bool): If localmode is being used

        Returns:
            source (ColumnSourceRegistrar): Source
        """
        if local:
            return LocalSource(
                self,
                name=name,
                owner="",
                variant=variant,
                provider="",
                description="",
                path="",
            )
        else:
            mock_definition = PrimaryData(location=SQLTable(name=""))
            mock_source = SourceVariant(
                created=None,
                name=name,
                variant=variant,
                definition=mock_definition,
                owner="",
                provider="",
                description="",
                tags=[],
                properties={},
            )
            return ColumnSourceRegistrar(self, mock_source)

    def get_local_provider(self, name="local-mode"):
        mock_config = LocalConfig()
        mock_provider = Provider(
            name=name,
            function="LOCAL_ONLINE",
            description="",
            team="",
            config=mock_config,
        )
        return LocalProvider(self, mock_provider)

    def get_redis(self, name):
        """Get a Redis provider. The returned object can be used to register additional resources.

        **Examples**:
        ``` py
        redis = ff.get_redis("redis-quickstart")

        average_user_transaction.register_resources(
            entity=user,
            entity_column="user_id",
            inference_store=redis,
            features=[
                {"name": "avg_transactions", "variant": "quickstart", "column": "avg_transaction_amt", "type": "float32"},
            ],
        )
        ```

        Args:
            name (str): Name of Redis provider to be retrieved

        Returns:
            redis (OnlineProvider): Provider
        """
        mock_config = RedisConfig(host="", port=123, password="", db=123)
        mock_provider = Provider(
            name=name, function="ONLINE", description="", team="", config=mock_config
        )
        return OnlineProvider(self, mock_provider)

    def get_mongodb(self, name: str):
        """Get a MongoDB provider. The returned object can be used to register additional resources.

        **Examples**:
        ``` py
        mongodb = ff.get_mongodb("mongodb-quickstart")

        average_user_transaction.register_resources(
            entity=user,
            entity_column="user_id",
            inference_store=mongodb,
            features=[
                {"name": "avg_transactions", "variant": "quickstart", "column": "avg_transaction_amt", "type": "float32"},
            ],
        )
        ```

        Args:
            name (str): Name of MongoDB provider to be retrieved

        Returns:
            mongodb (OnlineProvider): Provider
        """
        mock_config = MongoDBConfig(
            username="", password="", host="", port="", database="", throughput=1
        )
        mock_provider = Provider(
            name=name, function="ONLINE", description="", team="", config=mock_config
        )
        return OnlineProvider(self, mock_provider)

    def get_blob_store(self, name):
        """Get an Azure Blob provider. The returned object can be used to register additional resources.

        **Examples**:
        ``` py
        azure_blob = ff.get_blob_store("azure-blob-quickstart")

        average_user_transaction.register_resources(
            entity=user,
            entity_column="user_id",
            inference_store=azure_blob,
            features=[
                {"name": "avg_transactions", "variant": "quickstart", "column": "avg_transaction_amt", "type": "float32"},
            ],
        )
        ```

        Args:
            name (str): Name of Azure blob provider to be retrieved

        Returns:
            azure_blob (FileStoreProvider): Provider
        """
        fake_azure_config = AzureFileStoreConfig(
            account_name="", account_key="", container_name="", root_path=""
        )
        fake_config = OnlineBlobConfig(
            store_type="AZURE", store_config=fake_azure_config.config()
        )
        mock_provider = Provider(
            name=name, function="ONLINE", description="", team="", config=fake_config
        )
        return FileStoreProvider(self, mock_provider, fake_config, "AZURE")

    def get_postgres(self, name):
        """Get a Postgres provider. The returned object can be used to register additional resources.

        **Examples**:
        ``` py
        postgres = ff.get_postgres("postgres-quickstart")
        transactions = postgres.register_table(
            name="transactions",
            variant="kaggle",
            description="Fraud Dataset From Kaggle",
            table="Transactions",  # This is the table's name in Postgres
        )
        ```

        Args:
            name (str): Name of Postgres provider to be retrieved

        Returns:
            postgres (OfflineSQLProvider): Provider
        """
        mock_config = PostgresConfig(
            host="",
            port="",
            database="",
            user="",
            password="",
            sslmode="",
        )
        mock_provider = Provider(
            name=name, function="OFFLINE", description="", team="", config=mock_config
        )
        return OfflineSQLProvider(self, mock_provider)

    def get_snowflake(self, name):
        """Get a Snowflake provider. The returned object can be used to register additional resources.

        **Examples**:
        ``` py
        snowflake = ff.get_snowflake("snowflake-quickstart")
        transactions = snowflake.register_table(
            name="transactions",
            variant="kaggle",
            description="Fraud Dataset From Kaggle",
            table="Transactions",  # This is the table's name in Postgres
        )
        ```

        Args:
            name (str): Name of Snowflake provider to be retrieved

        Returns:
            snowflake (OfflineSQLProvider): Provider
        """
        mock_config = SnowflakeConfig(
            account="ff_fake",
            database="ff_fake",
            organization="ff_fake",
            username="ff_fake",
            password="ff_fake",
            schema="ff_fake",
        )
        mock_provider = Provider(
            name=name, function="OFFLINE", description="", team="", config=mock_config
        )
        return OfflineSQLProvider(self, mock_provider)

    def get_snowflake_legacy(self, name: str):
        """Get a Snowflake provider. The returned object can be used to register additional resources.

        **Examples**:
        ``` py
        snowflake = ff.get_snowflake_legacy("snowflake-quickstart")
        transactions = snowflake.register_table(
            name="transactions",
            variant="kaggle",
            description="Fraud Dataset From Kaggle",
            table="Transactions",  # This is the table's name in Postgres
        )
        ```

        Args:
            name (str): Name of Snowflake provider to be retrieved

        Returns:
            snowflake_legacy (OfflineSQLProvider): Provider
        """
        mock_config = SnowflakeConfig(
            account_locator="ff_fake",
            database="ff_fake",
            username="ff_fake",
            password="ff_fake",
            schema="ff_fake",
            warehouse="ff_fake",
            role="ff_fake",
        )
        mock_provider = Provider(
            name=name, function="OFFLINE", description="", team="", config=mock_config
        )
        return OfflineSQLProvider(self, mock_provider)

    def get_redshift(self, name):
        """Get a Redshift provider. The returned object can be used to register additional resources.

        **Examples**:
        ``` py
        redshift = ff.get_redshift("redshift-quickstart")
        transactions = redshift.register_table(
            name="transactions",
            variant="kaggle",
            description="Fraud Dataset From Kaggle",
            table="Transactions",  # This is the table's name in Postgres
        )
        ```

        Args:
            name (str): Name of Redshift provider to be retrieved

        Returns:
            redshift (OfflineSQLProvider): Provider
        """
        mock_config = RedshiftConfig(
            host="", port=5432, database="", user="", password=""
        )
        mock_provider = Provider(
            name=name, function="OFFLINE", description="", team="", config=mock_config
        )
        return OfflineSQLProvider(self, mock_provider)

    def get_bigquery(self, name):
        """Get a BigQuery provider. The returned object can be used to register additional resources.

        **Examples**:
        ``` py
        bigquery = ff.get_bigquery("bigquery-quickstart")
        transactions = bigquery.register_table(
            name="transactions",
            variant="kaggle",
            description="Fraud Dataset From Kaggle",
            table="Transactions",  # This is the table's name in BigQuery
        )
        ```

        Args:
            name (str): Name of BigQuery provider to be retrieved

        Returns:
            bigquery (OfflineSQLProvider): Provider
        """
        mock_config = BigQueryConfig(
            project_id="mock_project",
            dataset_id="mock_dataset",
            credentials=GCPCredentials(
                project_id="mock_project",
                credentials_path="client/tests/test_files/bigquery_dummy_credentials.json",
            ),
        )
        mock_provider = Provider(
            name=name, function="OFFLINE", description="", team="", config=mock_config
        )
        return OfflineSQLProvider(self, mock_provider)

    def get_spark(self, name):
        """Get a Spark provider. The returned object can be used to register additional resources.

        **Examples**:
        ``` py
        spark = ff.get_spark("spark-quickstart")
        transactions = spark.register_file(
            name="transactions",
            variant="kaggle",
            description="Fraud Dataset From Kaggle",
            file_path="s3://bucket/path/to/file/transactions.parquet",  # This is the path to file
        )
        ```

        Args:
            name (str): Name of Spark provider to be retrieved

        Returns:
            spark (OfflineSQLProvider): Provider
        """
        mock_config = SparkConfig(
            executor_type="", executor_config={}, store_type="", store_config={}
        )
        mock_provider = Provider(
            name=name, function="OFFLINE", description="", team="", config=mock_config
        )
        return OfflineSparkProvider(self, mock_provider)

    def get_kubernetes(self, name):
        """
        Get a k8s provider. The returned object can be used to register additional resources.

        **Examples**:
        ``` py

        k8s = ff.get_kubernetes("k8s-azure-quickstart")
        transactions = k8s.register_file(
            name="transactions",
            variant="kaggle",
            description="Fraud Dataset From Kaggle",
            path="path/to/blob",
        )
        ```

        Args:
            name (str): Name of k8s provider to be retrieved

        Returns:
            k8s (OfflineK8sProvider): Provider
        """
        mock_config = K8sConfig(store_type="", store_config={})
        mock_provider = Provider(
            name=name, function="OFFLINE", description="", team="", config=mock_config
        )
        return OfflineK8sProvider(self, mock_provider)

    def get_s3(self, name):
        """
        Get a S3 provider. The returned object can be used with other providers such as Spark and Databricks.

        **Examples**:

        ``` py

        s3 = ff.get_s3("s3-quickstart")
        spark = ff.register_spark(
            name=f"spark-emr-s3",
            description="A Spark deployment we created for the Featureform quickstart",
            team="featureform-team",
            executor=emr,
            filestore=s3,
        )
        ```

        Args:
            name (str): Name of S3 to be retrieved

        Returns:
            s3 (FileStore): Provider
        """
        provider = Provider(
            name=name,
            function="OFFLINE",
            description="description",
            team="team",
            config=s3_config,
        )
        return FileStoreProvider(
            registrar=self,
            provider=provider,
            config=s3_config,
            store_type=s3_config.type(),
        )

    def get_gcs(self, name):
        filePath = "provider/connection/mock_credentials.json"
        fake_creds = GCPCredentials(project_id="id", credentials_path=filePath)
        mock_config = GCSFileStoreConfig(
            bucket_name="", bucket_path="", credentials=fake_creds
        )
        mock_provider = Provider(
            name=name, function="OFFLINE", description="", team="", config=mock_config
        )
        return OfflineK8sProvider(self, mock_provider)

    def _create_mock_creds_file(self, filename, json_data):
        with open(filename, "w") as f:
            json.dumps(json_data, f)

    def get_entity(self, name, is_local=False):
        """Get an entity. The returned object can be used to register additional resources.

        **Examples**:

        ``` py
        entity = get_entity("user")
        transactions.register_resources(
            entity=entity,
            entity_column="customerid",
            labels=[
                {"name": "fraudulent", "variant": "quickstart", "column": "isfraud", "type": "bool"},
            ],
        )
        ```

        Args:
            name (str): Name of entity to be retrieved
            local (bool): If localmode is being used

        Returns:
            entity (EntityRegistrar): Entity
        """
        fakeEntity = Entity(
            name=name, description="", status="", tags=[], properties={}
        )
        return EntityRegistrar(self, fakeEntity)

    def register_redis(
        self,
        name: str,
        host: str,
        port: int = 6379,
        db: int = 0,
        password: str = "",
        description: str = "",
        team: str = "",
        tags: Optional[List[str]] = None,
        properties: Optional[dict] = None,
    ):
        """Register a Redis provider.

        **Examples**:
        ```
        redis = ff.register_redis(
            name="redis-quickstart",
            host="quickstart-redis",
            port=6379,
            password="password",
            description="A Redis deployment we created for the Featureform quickstart"
        )
        ```

        Args:
            name (str): (Immutable) Name of Redis provider to be registered
            host (str): (Immutable) Hostname for Redis
            db (str): (Immutable) Redis database number
            port (int): (Mutable) Redis port
            password (str): (Mutable) Redis password
            description (str): (Mutable) Description of Redis provider to be registered
            team (str): (Mutable) Name of team
            tags (Optional[List[str]]): (Mutable) Optional grouping mechanism for resources
            properties (Optional[dict]): (Mutable) Optional grouping mechanism for resources

        Returns:
            redis (OnlineProvider): Provider
        """
        tags, properties = set_tags_properties(tags, properties)
        config = RedisConfig(host=host, port=port, password=password, db=db)
        provider = Provider(
            name=name,
            function="ONLINE",
            description=description,
            team=team,
            config=config,
            tags=tags,
            properties=properties,
        )
        self.__resources.append(provider)
        return OnlineProvider(self, provider)

    def register_pinecone(
        self,
        name: str,
        project_id: str,
        environment: str,
        api_key: str,
        description: str = "",
        team: str = "",
        tags: List[str] = [],
        properties: dict = {},
    ):
        """Register a Pinecone provider.

        **Examples**:
        ```
        pinecone = ff.register_pinecone(
            name="pinecone-quickstart",
            project_id="2g13ek7",
            environment="us-west4-gcp-free",
            api_key="xxxxxxxx-xxxx-xxxx-xxxx-xxxxxxxxxxxx"
        )
        ```

        Args:
            name (str): (Immutable) Name of Pinecone provider to be registered
            project_id (str): (Immutable) Pinecone project id
            environment (str): (Immutable) Pinecone environment
            api_key (str): (Mutable) Pinecone api key
            description (str): (Mutable) Description of Pinecone provider to be registered
            team (str): (Mutable) Name of team
            tags (List[str]): (Mutable) Optional grouping mechanism for resources
            properties (dict): (Mutable) Optional grouping mechanism for resources

        Returns:
            pinecone (OnlineProvider): Provider
        """

        tags, properties = set_tags_properties(tags, properties)
        config = PineconeConfig(
            project_id=project_id, environment=environment, api_key=api_key
        )
        provider = Provider(
            name=name,
            function="ONLINE",
            description=description,
            team=team,
            config=config,
            tags=tags,
            properties=properties,
        )
        self.__resources.append(provider)
        return OnlineProvider(self, provider)

    def register_weaviate(
        self,
        name: str,
        url: str,
        api_key: str,
        description: str = "",
        team: str = "",
        tags: List[str] = [],
        properties: dict = {},
    ):
        """Register a Weaviate provider.

        **Examples**:
        ```
        weaviate = ff.register_weaviate(
            name="weaviate-quickstart",
            url="https://<CLUSTER NAME>.weaviate.network",
            api_key="<API KEY>"
            description="A Weaviate project for using embeddings in Featureform"
        )
        ```

        Args:
            name (str): (Immutable) Name of Weaviate provider to be registered
            url (str): (Immutable) Endpoint of Weaviate cluster, either in the cloud or via another deployment operation
            api_key (str): (Mutable) Weaviate api key
            description (str): (Mutable) Description of Weaviate provider to be registered
            team (str): (Mutable) Name of team
            tags (List[str]): (Mutable) Optional grouping mechanism for resources
            properties (dict): (Mutable) Optional grouping mechanism for resources

        Returns:
            weaviate (OnlineProvider): Provider
        """
        config = WeaviateConfig(url=url, api_key=api_key)
        provider = Provider(
            name=name,
            function="ONLINE",
            description=description,
            team=team,
            config=config,
            tags=tags,
            properties=properties,
        )
        self.__resources.append(provider)
        return OnlineProvider(self, provider)

    def register_blob_store(
        self,
        name: str,
        account_name: str,
        account_key: str,
        container_name: str,
        root_path: str,
        description: str = "",
        team: str = "",
        tags=None,
        properties=None,
    ):
        """Register an Azure Blob Store provider.

        Azure Blob Storage can be used as the storage component for Spark or the Featureform Pandas Runner.

        **Examples**:
        ```
        blob = ff.register_blob_store(
            name="azure-quickstart",
            container_name="my_company_container"
            root_path="custom/path/in/container"
            account_name=<azure_account_name>
            account_key=<azure_account_key>
            description="An azure blob store provider to store offline and inference data"
        )
        ```

        Args:
            name (str): (Immutable) Name of Azure blob store to be registered
            container_name (str): (Immutable) Azure container name
            root_path (str): (Immutable) A custom path in container to store data
            account_name (str): (Immutable) Azure account name
            account_key (str):  (Mutable) Secret azure account key
            description (str): (Mutable) Description of Azure Blob provider to be registered
            team (str): (Mutable) The name of the team registering the filestore
            tags (List[str]): (Mutable) Optional grouping mechanism for resources
            properties (dict): (Mutable) Optional grouping mechanism for resources

        Returns:
            blob (StorageProvider): Provider
                has all the functionality of OnlineProvider
        """

        tags, properties = set_tags_properties(tags, properties)
        azure_config = AzureFileStoreConfig(
            account_name=account_name,
            account_key=account_key,
            container_name=container_name,
            root_path=root_path,
        )
        config = OnlineBlobConfig(
            store_type="AZURE", store_config=azure_config.config()
        )

        provider = Provider(
            name=name,
            function="ONLINE",
            description=description,
            team=team,
            config=config,
            tags=tags,
            properties=properties,
        )
        self.__resources.append(provider)
        return FileStoreProvider(self, provider, azure_config, "AZURE")

    def register_s3(
        self,
        name: str,
        credentials: AWSCredentials,
        bucket_region: str,
        bucket_name: str,
        path: str = "",
        description: str = "",
        team: str = "",
        tags: List[str] = [],
        properties: dict = {},
    ):
        """Register a S3 store provider.

        This has the functionality of an offline store and can be used as a parameter
        to a k8s or spark provider

        **Examples**:
        ```
        s3 = ff.register_s3(
            name="s3-quickstart",
            credentials=aws_creds,
            bucket_name="bucket_name",
            bucket_region=<bucket_region>,
            path="path/to/store/featureform_files/in/",
            description="An s3 store provider to store offline"
        )
        ```

        Args:
            name (str): (Immutable) Name of S3 store to be registered
            bucket_name (str): (Immutable) AWS Bucket Name
            bucket_region (str): (Immutable) AWS region the bucket is located in
            path (str): (Immutable) The path used to store featureform files in
            credentials (AWSCredentials): (Mutable) AWS credentials to access the bucket
            description (str): (Mutable) Description of S3 provider to be registered
            team (str): (Mutable) The name of the team registering the filestore
            tags (List[str]): (Mutable) Optional grouping mechanism for resources
            properties (dict): (Mutable) Optional grouping mechanism for resources

        Returns:
            s3 (FileStoreProvider): Provider
                has all the functionality of OfflineProvider
        """
        tags, properties = set_tags_properties(tags, properties)

        if bucket_name == "":
            raise ValueError("bucket_name required")

        # TODO: add verification into S3StoreConfig
        bucket_name = bucket_name.replace("s3://", "").replace("s3a://", "")

        if "/" in bucket_name:
            raise ValueError(
                "bucket_name cannot contain '/'. bucket_name should be the name of the AWS S3 bucket only."
            )

        s3_config = S3StoreConfig(
            bucket_path=bucket_name,
            bucket_region=bucket_region,
            credentials=credentials,
            path=path,
        )

        provider = Provider(
            name=name,
            function="OFFLINE",
            description=description,
            team=team,
            config=s3_config,
            tags=tags,
            properties=properties,
        )
        self.__resources.append(provider)
        return FileStoreProvider(self, provider, s3_config, s3_config.type())

    def register_gcs(
        self,
        name: str,
        bucket_name: str,
        root_path: str,
        credentials: GCPCredentials,
        description: str = "",
        team: str = "",
        tags: List[str] = [],
        properties: dict = {},
    ):
        """Register a GCS store provider.

        **Examples**:
        ```
        gcs = ff.register_gcs(
            name="gcs-quickstart",
            credentials=ff.GCPCredentials(...),
            bucket_name="bucket_name",
            bucket_path="featureform/path/",
            description="An gcs store provider to store offline"
        )
        ```

        Args:
            name (str): (Immutable) Name of GCS store to be registered
            bucket_name (str): (Immutable) The bucket name
            bucket_path (str): (Immutable) Custom path to be used by featureform
            credentials (GCPCredentials): (Mutable) GCP credentials to access the bucket
            description (str): (Mutable) Description of GCS provider to be registered
            team (str): (Mutable) The name of the team registering the filestore
            tags (List[str]): (Mutable) Optional grouping mechanism for resources
            properties (dict): (Mutable) Optional grouping mechanism for resources

        Returns:
            gcs (FileStoreProvider): Provider
                has all the functionality of OfflineProvider
        """
        tags, properties = set_tags_properties(tags, properties)
        gcs_config = GCSFileStoreConfig(
            bucket_name=bucket_name, bucket_path=root_path, credentials=credentials
        )
        provider = Provider(
            name=name,
            function="OFFLINE",
            description=description,
            team=team,
            config=gcs_config,
            tags=tags,
            properties=properties,
        )
        self.__resources.append(provider)
        return FileStoreProvider(self, provider, gcs_config, gcs_config.type())

    def register_hdfs(
        self,
        name: str,
        host: str,
        port: str,
        username: str = "",
        path: str = "",
        description: str = "",
        team: str = "",
        tags: List[str] = [],
        properties: dict = {},
    ):
        """Register a HDFS store provider.

        This has the functionality of an offline store and can be used as a parameter
        to a k8s or spark provider

        **Examples**:
        ```
        hdfs = ff.register_hdfs(
            name="hdfs-quickstart",
            host="<host>",
            port="<port>",
            path="<path>",
            username="<username>",
            description="An hdfs store provider to store offline"
        )
        ```

        Args:
            name (str): (Immutable) Name of HDFS store to be registered
            host (str): (Immutable) The hostname for HDFS
            path (str): (Immutable) A storage path within HDFS
            port (str): (Mutable) The IPC port for the Namenode for HDFS. (Typically 8020 or 9000)
            username (str): (Mutable) A Username for HDFS
            description (str): (Mutable) Description of HDFS provider to be registered
            team (str): (Mutable) The name of the team registering HDFS

        Returns:
            hdfs (FileStoreProvider): Provider
        """

        hdfs_config = HDFSConfig(host=host, port=port, path=path, username=username)

        provider = Provider(
            name=name,
            function="OFFLINE",
            description=description,
            team=team,
            config=hdfs_config,
            tags=tags,
            properties=properties,
        )
        self.__resources.append(provider)
        return FileStoreProvider(self, provider, hdfs_config, hdfs_config.type())

    # TODO: Set Deprecation Warning For Credentials Path
    def register_firestore(
        self,
        name: str,
        collection: str,
        project_id: str,
        credentials: GCPCredentials,
        credentials_path: str = "",
        description: str = "",
        team: str = "",
        tags: List[str] = [],
        properties: dict = {},
    ):
        """Register a Firestore provider.

        **Examples**:
        ```
        firestore = ff.register_firestore(
            name="firestore-quickstart",
            description="A Firestore deployment we created for the Featureform quickstart",
            project_id="quickstart-project",
            collection="quickstart-collection",
            credentials=ff.GCPCredentials(...)
        )
        ```

        Args:
            name (str): (Immutable) Name of Firestore provider to be registered
            project_id (str): (Immutable) The Project name in GCP
            collection (str): (Immutable) The Collection name in Firestore under the given project ID
            credentials (GCPCredentials): (Mutable) GCP credentials to access Firestore
            description (str): (Mutable) Description of Firestore provider to be registered
            team (str): (Mutable) The name of the team registering the filestore
            tags (List[str]): (Mutable) Optional grouping mechanism for resources
            properties (dict): (Mutable) Optional grouping mechanism for resources

        Returns:
            firestore (OfflineSQLProvider): Provider
        """
        tags, properties = set_tags_properties(tags, properties)
        config = FirestoreConfig(
            collection=collection,
            project_id=project_id,
            credentials=credentials,
        )
        provider = Provider(
            name=name,
            function="ONLINE",
            description=description,
            team=team,
            config=config,
            tags=tags,
            properties=properties,
        )
        self.__resources.append(provider)
        return OnlineProvider(self, provider)

    # TODO: Check these fields
    def register_cassandra(
        self,
        name: str,
        host: str,
        port: int,
        username: str,
        password: str,
        keyspace: str,
        consistency: str = "THREE",
        replication: int = 3,
        description: str = "",
        team: str = "",
        tags: List[str] = [],
        properties: dict = {},
    ):
        """Register a Cassandra provider.

        **Examples**:
        ```
        cassandra = ff.register_cassandra(
                name = "cassandra",
                description = "Example inference store",
                team = "Featureform",
                host = "0.0.0.0",
                port = 9042,
                username = "cassandra",
                password = "cassandra",
                consistency = "THREE",
                replication = 3
            )
        ```

        Args:
            name (str): (Immutable) Name of Cassandra provider to be registered
            host (str): (Immutable) DNS name of Cassandra
            port (str): (Mutable) Port
            username (str): (Mutable) Username
            password (str): (Mutable) Password
            consistency (str): (Mutable) Consistency
            replication (int): (Mutable) Replication
            description (str): (Mutable) Description of Cassandra provider to be registered
            team (str): (Mutable) Name of team
            tags (List[str]): (Mutable) Optional grouping mechanism for resources
            properties (dict): (Mutable) Optional grouping mechanism for resources

        Returns:
            cassandra (OnlineProvider): Provider
        """
        config = CassandraConfig(
            host=host,
            port=port,
            username=username,
            password=password,
            keyspace=keyspace,
            consistency=consistency,
            replication=replication,
        )
        provider = Provider(
            name=name,
            function="ONLINE",
            description=description,
            team=team,
            config=config,
            tags=tags,
            properties=properties,
        )
        self.__resources.append(provider)
        return OnlineProvider(self, provider)

    def register_dynamodb(
        self,
        name: str,
        access_key: str,
        secret_key: str,
        region: str,
        description: str = "",
        team: str = "",
        tags: List[str] = [],
        properties: dict = {},
    ):
        """Register a DynamoDB provider.

        **Examples**:
        ```
        dynamodb = ff.register_dynamodb(
            name="dynamodb-quickstart",
            description="A Dynamodb deployment we created for the Featureform quickstart",
            access_key="<AWS_ACCESS_KEY>",
            secret_key="<AWS_SECRET_KEY>",
            region="us-east-1"
        )
        ```

        Args:
            name (str): (Immutable) Name of DynamoDB provider to be registered
            region (str): (Immutable) Region to create dynamo tables
            access_key (str): (Mutable) An AWS Access Key with permissions to create DynamoDB tables
            secret_key (str): (Mutable) An AWS Secret Key with permissions to create DynamoDB tables
            description (str): (Mutable) Description of DynamoDB provider to be registered
            team (str): (Mutable) Name of team
            tags (List[str]): (Mutable) Optional grouping mechanism for resources
            properties (dict): (Mutable) Optional grouping mechanism for resources

        Returns:
            dynamodb (OnlineProvider): Provider
        """
        tags, properties = set_tags_properties(tags, properties)
        config = DynamodbConfig(
            access_key=access_key, secret_key=secret_key, region=region
        )
        provider = Provider(
            name=name,
            function="ONLINE",
            description=description,
            team=team,
            config=config,
            tags=tags,
            properties=properties,
        )
        self.__resources.append(provider)
        return OnlineProvider(self, provider)

    def register_mongodb(
        self,
        name: str,
        username: str,
        password: str,
        database: str,
        host: str,
        port: str,
        throughput: int = 1000,
        description: str = "",
        team: str = "",
        tags: List[str] = [],
        properties: dict = {},
    ):
        """Register a MongoDB provider.

        **Examples**:
        ```
        mongodb = ff.register_mongodb(
            name="mongodb-quickstart",
            description="A MongoDB deployment",
            username="my_username",
            password="myPassword",
            database="featureform_database"
            host="my-mongodb.host.com",
            port="10225",
            throughput=10000
        )
        ```

        Args:
            name (str): (Immutable) Name of MongoDB provider to be registered
            database (str): (Immutable) MongoDB database
            host (str): (Immutable) MongoDB hostname
            port (str): (Immutable) MongoDB port
            username (str): (Mutable) MongoDB username
            password (str): (Mutable) MongoDB password
            throughput (int): (Mutable) The maximum RU limit for autoscaling in CosmosDB
            description (str): (Mutable) Description of MongoDB provider to be registered
            team (str): (Mutable) Name of team
            tags (List[str]): (Mutable) Optional grouping mechanism for resources
            properties (dict): (Mutable) Optional grouping mechanism for resources

        Returns:
            mongodb (OnlineProvider): Provider
        """
        tags, properties = set_tags_properties(tags, properties)
        config = MongoDBConfig(
            username=username,
            password=password,
            host=host,
            port=port,
            database=database,
            throughput=throughput,
        )
        provider = Provider(
            name=name,
            function="ONLINE",
            description=description,
            team=team,
            config=config,
            tags=tags,
            properties=properties,
        )
        self.__resources.append(provider)
        return OnlineProvider(self, provider)

    def register_snowflake_legacy(
        self,
        name: str,
        username: str,
        password: str,
        account_locator: str,
        database: str,
        schema: str = "PUBLIC",
        description: str = "",
        team: str = "",
        warehouse: str = "",
        role: str = "",
        tags: List[str] = [],
        properties: dict = {},
    ):
        """Register a Snowflake provider using legacy credentials.

        **Examples**:
        ```
        snowflake = ff.register_snowflake_legacy(
            name="snowflake-quickstart",
            username="snowflake",
            password="password",
            account_locator="account-locator",
            database="snowflake",
            schema="PUBLIC",
            description="A Snowflake deployment we created for the Featureform quickstart"
        )
        ```

        Args:
            name (str): (Immutable) Name of Snowflake provider to be registered
            account_locator (str): (Immutable) Account Locator
            schema (str): (Immutable) Schema
            database (str): (Immutable) Database
            username (str): (Mutable) Username
            password (str): (Mutable) Password
            warehouse (str): (Mutable) Specifies the virtual warehouse to use by default for queries, loading, etc.
            role (str): (Mutable) Specifies the role to use by default for accessing Snowflake objects in the client session
            description (str): (Mutable) Description of Snowflake provider to be registered
            team (str): (Mutable) Name of team
            tags (List[str]): (Mutable) Optional grouping mechanism for resources
            properties (dict): (Mutable) Optional grouping mechanism for resources

        Returns:
            snowflake (OfflineSQLProvider): Provider
        """
        tags, properties = set_tags_properties(tags, properties)
        config = SnowflakeConfig(
            account_locator=account_locator,
            database=database,
            username=username,
            password=password,
            schema=schema,
            warehouse=warehouse,
            role=role,
        )
        provider = Provider(
            name=name,
            function="OFFLINE",
            description=description,
            team=team,
            config=config,
            tags=tags,
            properties=properties,
        )
        self.__resources.append(provider)
        return OfflineSQLProvider(self, provider)

    # TODO: Recheck mutable fields
    def register_snowflake(
        self,
        name: str,
        username: str,
        password: str,
        account: str,
        organization: str,
        database: str,
        schema: str = "PUBLIC",
        description: str = "",
        team: str = "",
        warehouse: str = "",
        role: str = "",
        tags: List[str] = [],
        properties: dict = {},
    ):
        """Register a Snowflake provider.

        **Examples**:
        ```
        snowflake = ff.register_snowflake(
            name="snowflake-quickstart",
            username="snowflake",
            password="password", #pragma: allowlist secret
            account="account",
            organization="organization",
            database="snowflake",
            schema="PUBLIC",
            description="A Snowflake deployment we created for the Featureform quickstart"
        )
        ```

        Args:
            name (str): (Immutable) Name of Snowflake provider to be registered
            account (str): (Immutable) Account
            organization (str): (Immutable) Organization
            database (str): (Immutable) Database
            schema (str): (Immutable) Schema
            username (str): (Mutable) Username
            password (str): (Mutable) Password
            warehouse (str): (Mutable) Specifies the virtual warehouse to use by default for queries, loading, etc.
            role (str): (Mutable) Specifies the role to use by default for accessing Snowflake objects in the client session
            description (str): (Mutable) Description of Snowflake provider to be registered
            team (str): (Mutable) Name of team
            tags (List[str]): (Mutable) Optional grouping mechanism for resources
            properties (dict): (Mutable) Optional grouping mechanism for resources

        Returns:
            snowflake (OfflineSQLProvider): Provider
        """
        tags, properties = set_tags_properties(tags, properties)
        config = SnowflakeConfig(
            account=account,
            database=database,
            organization=organization,
            username=username,
            password=password,
            schema=schema,
            warehouse=warehouse,
            role=role,
        )
        provider = Provider(
            name=name,
            function="OFFLINE",
            description=description,
            team=team,
            config=config,
            tags=tags,
            properties=properties,
        )
        self.__resources.append(provider)
        return OfflineSQLProvider(self, provider)

    def register_postgres(
        self,
        name: str,
        host: str,
        user: str,
        password: str,
        database: str,
        port: str = "5432",
        description: str = "",
        team: str = "",
        sslmode: str = "disable",
        tags: List[str] = [],
        properties: dict = {},
    ):
        """Register a Postgres provider.

        **Examples**:
        ```
        postgres = ff.register_postgres(
            name="postgres-quickstart",
            description="A Postgres deployment we created for the Featureform quickstart",
            host="quickstart-postgres",  # The internal dns name for postgres
            port="5432",
            user="postgres",
            password="password", #pragma: allowlist secret
            database="postgres"
        )
        ```

        Args:
            name (str): (Immutable) Name of Postgres provider to be registered
            host (str): (Immutable) Hostname for Postgres
            database (str): (Immutable) Database
            port (str): (Mutable) Port
            user (str): (Mutable) User
            password (str): (Mutable) Password
            sslmode (str): (Mutable) SSL mode
            description (str): (Mutable) Description of Postgres provider to be registered
            team (str): (Mutable) Name of team
            tags (List[str]): (Mutable) Optional grouping mechanism for resources
            properties (dict): (Mutable) Optional grouping mechanism for resources

        Returns:
            postgres (OfflineSQLProvider): Provider
        """
        tags, properties = set_tags_properties(tags, properties)
        config = PostgresConfig(
            host=host,
            port=port,
            database=database,
            user=user,
            password=password,
            sslmode=sslmode,
        )
        provider = Provider(
            name=name,
            function="OFFLINE",
            description=description,
            team=team,
            config=config,
            tags=tags or [],
            properties=properties or {},
        )

        self.__resources.append(provider)
        return OfflineSQLProvider(self, provider)

    def register_redshift(
        self,
        name: str,
        host: str,
        port: int,
        user: str,
        password: str,
        database: str,
        description: str = "",
        team: str = "",
        tags: List[str] = [],
        properties: dict = {},
    ):
        """Register a Redshift provider.

        **Examples**:
        ```
        redshift = ff.register_redshift(
            name="redshift-quickstart",
            description="A Redshift deployment we created for the Featureform quickstart",
            host="quickstart-redshift",  # The internal dns name for postgres
            port="5432",
            user="redshift",
            password="password", #pragma: allowlist secret
            database="dev"
        )
        ```

        Args:
            name (str): (Immutable) Name of Redshift provider to be registered
            host (str): (Immutable) Hostname for Redshift
            database (str): (Immutable) Redshift database
            port (str): (Mutable) Port
            user (str): (Mutable) User
            password (str): (Mutable) Redshift password
            description (str): (Mutable) Description of Redshift provider to be registered
            team (str): (Mutable) Name of team
            tags (List[str]): (Mutable) Optional grouping mechanism for resources
            properties (dict): (Mutable) Optional grouping mechanism for resources

        Returns:
            redshift (OfflineSQLProvider): Provider
        """
        tags, properties = set_tags_properties(tags, properties)
        config = RedshiftConfig(
            host=host, port=port, database=database, user=user, password=password
        )
        provider = Provider(
            name=name,
            function="OFFLINE",
            description=description,
            team=team,
            config=config,
            tags=tags,
            properties=properties,
        )
        self.__resources.append(provider)
        return OfflineSQLProvider(self, provider)

    # TODO: Add deprected warning for credentials_path
    def register_bigquery(
        self,
        name: str,
        project_id: str,
        dataset_id: str,
        credentials: GCPCredentials,
        credentials_path: str = "",
        description: str = "",
        team: str = "",
        tags: List[str] = [],
        properties: dict = {},
    ):
        """Register a BigQuery provider.

        **Examples**:
        ```
        bigquery = ff.register_bigquery(
            name="bigquery-quickstart",
            description="A BigQuery deployment we created for the Featureform quickstart",
            project_id="quickstart-project",
            dataset_id="quickstart-dataset",
            credentials=GCPCredentials(...)
        )
        ```

        Args:
            name (str): (Immutable) Name of BigQuery provider to be registered
            project_id (str): (Immutable) The Project name in GCP
            dataset_id (str): (Immutable) The Dataset name in GCP under the Project Id
            credentials (GCPCredentials): (Mutable) GCP credentials to access BigQuery
            description (str): (Mutable) Description of BigQuery provider to be registered
            team (str): (Mutable) Name of team
            tags (List[str]): (Mutable) Optional grouping mechanism for resources
            properties (dict): (Mutable) Optional grouping mechanism for resources

        Returns:
            bigquery (OfflineSQLProvider): Provider
        """
        tags, properties = set_tags_properties(tags, properties)

        config = BigQueryConfig(
            project_id=project_id,
            dataset_id=dataset_id,
            credentials=credentials,
        )
        provider = Provider(
            name=name,
            function="OFFLINE",
            description=description,
            team=team,
            config=config,
            tags=tags,
            properties=properties,
        )
        self.__resources.append(provider)
        return OfflineSQLProvider(self, provider)

    def register_spark(
        self,
        name: str,
        executor: ExecutorCredentials,
        filestore: FileStoreProvider,
        description: str = "",
        team: str = "",
        tags: List[str] = [],
        properties: dict = {},
    ):
        """Register a Spark on Executor provider.

        **Examples**:
        ```
        spark = ff.register_spark(
            name="spark-quickstart",
            description="A Spark deployment we created for the Featureform quickstart",
            team="featureform-team",
            executor=databricks,
            filestore=azure_blob_store
        )
        ```

        Args:
            name (str): (Immutable) Name of Spark provider to be registered
            executor (ExecutorCredentials): (Mutable) An Executor Provider used for the compute power
            filestore (FileStoreProvider): (Mutable) A FileStoreProvider used for storage of data
            description (str): (Mutable) Description of Spark provider to be registered
            team (str): (Mutable) Name of team
            tags (List[str]): (Mutable) Optional grouping mechanism for resources
            properties (dict): (Mutable) Optional grouping mechanism for resources

        Returns:
            spark (OfflineSparkProvider): Provider
        """
        tags, properties = set_tags_properties(tags, properties)
        config = SparkConfig(
            executor_type=executor.type(),
            executor_config=executor.config(),
            store_type=filestore.store_type(),
            store_config=filestore.config(),
        )

        provider = Provider(
            name=name,
            function="OFFLINE",
            description=description,
            team=team,
            config=config,
            tags=tags,
            properties=properties,
        )
        self.__resources.append(provider)
        return OfflineSparkProvider(self, provider)

    # TODO: Change things to either filestore or store
    def register_k8s(
        self,
        name: str,
        store: FileStoreProvider,
        description: str = "",
        team: str = "",
        docker_image: str = "",
        tags: List[str] = [],
        properties: dict = {},
    ):
        """
        Register an offline store provider to run on Featureform's own k8s deployment.
        **Examples**:
        ```
        spark = ff.register_k8s(
            name="k8s",
            store=AzureBlobStore(),
            docker_image="my-repo/image:version"
        )
        ```

        Args:
            name (str): (Immutable) Name of provider
            store (FileStoreProvider): (Mutable) Reference to registered file store provider
            docker_image (str): (Mutable) A custom docker image using the base image featureformcom/k8s_runner
            description (str): (Mutable) Description of primary data to be registered
            team (str): (Mutable) A string parameter describing the team that owns the provider
            tags (List[str]): (Mutable) Optional grouping mechanism for resources
            properties (dict): (Mutable) Optional grouping mechanism for resources
        """

        tags, properties = set_tags_properties(tags, properties)
        config = K8sConfig(
            store_type=store.store_type(),
            store_config=store.config(),
            docker_image=docker_image,
        )

        provider = Provider(
            name=name,
            function="OFFLINE",
            description=description,
            team=team,
            config=config,
            tags=tags,
            properties=properties,
        )
        self.__resources.append(provider)
        return OfflineK8sProvider(self, provider)

    def register_local(self):
        """Register a Local provider.
        The local provider is automatically registered when Featureform is imported. This method is not needed in most
        cases.

        **Examples**:
        ```
        local = ff.register_local()
        ```

        Returns:
            local (LocalProvider): Provider
        """
        config = LocalConfig()
        provider = Provider(
            name="local-mode",
            function="LOCAL_ONLINE",
            description="This is local mode",
            team="team",
            config=config,
            tags=["local-mode"],
            properties={"resource_type": "Provider"},
        )
        self.__resources.append(provider)
        local_provider = LocalProvider(self, provider)
        local_provider.insert_provider()
        return local_provider

    def register_primary_data(
        self,
        name: str,
        location: Location,
        provider: Union[str, OfflineProvider],
        tags: List[str],
        properties: dict,
        variant: str = "",
        owner: Union[str, UserRegistrar] = "",
        description: str = "",
    ):
        """Register a primary data source.

        Args:
            name (str): Name of source
            variant (str): Name of variant
            location (Location): Location of primary data
            provider (Union[str, OfflineProvider]): Provider
            owner (Union[str, UserRegistrar]): Owner
            description (str): Description of primary data to be registered

        Returns:
            source (ColumnSourceRegistrar): Source
        """
        if not isinstance(owner, str):
            owner = owner.name()
        if owner == "":
            owner = self.must_get_default_owner()
        if variant == "":
            variant = self.__run
        if not isinstance(provider, str):
            provider = provider.name()
        source = SourceVariant(
            created=None,
            name=name,
            variant=variant,
            definition=PrimaryData(location=location),
            owner=owner,
            provider=provider,
            description=description,
            tags=tags,
            properties=properties,
        )
        self.__resources.append(source)
        return ColumnSourceRegistrar(self, source)

    def register_sql_transformation(
        self,
        name: str,
        query: str,
        provider: Union[str, OfflineProvider],
        variant: str = "",
        owner: Union[str, UserRegistrar] = "",
        description: str = "",
        schedule: str = "",
        args: K8sArgs = None,
        tags: List[str] = [],
        properties: dict = {},
    ):
        """Register a SQL transformation source.

        Args:
            name (str): Name of source
            variant (str): Name of variant
            query (str): SQL query
            provider (Union[str, OfflineProvider]): Provider
            owner (Union[str, UserRegistrar]): Owner
            description (str): Description of primary data to be registered
            schedule (str): Kubernetes CronJob schedule string ("* * * * *")
            args (K8sArgs): Additional transformation arguments
            tags (List[str]): Optional grouping mechanism for resources
            properties (dict): Optional grouping mechanism for resources

        Returns:
            source (ColumnSourceRegistrar): Source
        """
        if not isinstance(owner, str):
            owner = owner.name()
        if owner == "":
            owner = self.must_get_default_owner()
        if variant == "":
            variant = self.__run
        if not isinstance(provider, str):
            provider = provider.name()
        source = SourceVariant(
            created=None,
            name=name,
            variant=variant,
            definition=SQLTransformation(query, args),
            owner=owner,
            schedule=schedule,
            provider=provider,
            description=description,
            tags=tags,
            properties=properties,
        )
        self.__resources.append(source)
        return ColumnSourceRegistrar(self, source)

    def sql_transformation(
        self,
        provider: Union[str, OfflineProvider],
        variant: str = "",
        name: str = "",
        schedule: str = "",
        owner: Union[str, UserRegistrar] = "",
        description: str = "",
        args: K8sArgs = None,
        tags: List[str] = [],
        properties: dict = {},
    ):
        """SQL transformation decorator.

        Args:
            variant (str): Name of variant
            provider (Union[str, OfflineProvider]): Provider
            name (str): Name of source
            schedule (str): Kubernetes CronJob schedule string ("* * * * *")
            owner (Union[str, UserRegistrar]): Owner
            description (str): Description of SQL transformation
            args (K8sArgs): Additional transformation arguments
            tags (List[str]): Optional grouping mechanism for resources
            properties (dict): Optional grouping mechanism for resources

        Returns:
            decorator (SQLTransformationDecorator): decorator
        """
        if not isinstance(owner, str):
            owner = owner.name()
        if owner == "":
            owner = self.must_get_default_owner()
        if variant == "":
            variant = self.__run
        if not isinstance(provider, str):
            provider = provider.name()
        decorator = SQLTransformationDecorator(
            registrar=self,
            name=name,
            run=self.__run,
            variant=variant,
            provider=provider,
            schedule=schedule,
            owner=owner,
            description=description,
            args=args,
            tags=tags,
            properties=properties,
        )
        self.__resources.append(decorator)
        return decorator

    def register_df_transformation(
        self,
        name: str,
        query: str,
        provider: Union[str, OfflineProvider],
        variant: str = "",
        owner: Union[str, UserRegistrar] = "",
        description: str = "",
        inputs: list = [],
        schedule: str = "",
        args: K8sArgs = None,
        tags: List[str] = [],
        properties: dict = {},
    ):
        """Register a Dataframe transformation source.

        Args:
            name (str): Name of source
            variant (str): Name of variant
            query (str): SQL query
            provider (Union[str, OfflineProvider]): Provider
            name (str): Name of source
            owner (Union[str, UserRegistrar]): Owner
            description (str): Description of SQL transformation
            inputs (list): Inputs to transformation
            schedule (str): Kubernetes CronJob schedule string ("* * * * *")
            args (K8sArgs): Additional transformation arguments
            tags (List[str]): Optional grouping mechanism for resources
            properties (dict): Optional grouping mechanism for resources

        Returns:
            source (ColumnSourceRegistrar): Source
        """
        if not isinstance(owner, str):
            owner = owner.name()
        if owner == "":
            owner = self.must_get_default_owner()
        if variant == "":
            variant = self.__run
        if not isinstance(provider, str):
            provider = provider.name()
        for i, nv in enumerate(inputs):
            if not isinstance(nv, tuple):
                inputs[i] = nv.name_variant()
        source = SourceVariant(
            created=None,
            name=name,
            variant=variant,
            definition=DFTransformation(query, inputs, args),
            owner=owner,
            schedule=schedule,
            provider=provider,
            description=description,
            tags=tags,
            properties=properties,
        )
        self.__resources.append(source)
        return ColumnSourceRegistrar(self, source)

    def df_transformation(
        self,
        provider: Union[str, OfflineProvider],
        tags: List[str],
        properties: dict,
        variant: str = "",
        name: str = "",
        owner: Union[str, UserRegistrar] = "",
        description: str = "",
        inputs: Union[List[NameVariant], List[str], List[ColumnSourceRegistrar]] = [],
        args: K8sArgs = None,
    ):
        """Dataframe transformation decorator.

        Args:
            variant (str): Name of variant
            provider (Union[str, OfflineProvider]): Provider
            name (str): Name of source
            owner (Union[str, UserRegistrar]): Owner
            description (str): Description of SQL transformation
            inputs (list): Inputs to transformation
            args (K8sArgs): Additional transformation arguments
            tags (List[str]): Optional grouping mechanism for resources
            properties (dict): Optional grouping mechanism for resources

        Returns:
            decorator (DFTransformationDecorator): decorator
        """

        if not isinstance(owner, str):
            owner = owner.name()
        if owner == "":
            owner = self.must_get_default_owner()
        if variant == "":
            variant = self.__run
        if not isinstance(provider, str):
            provider = provider.name()
        if not isinstance(inputs, list):
            raise ValueError("Dataframe transformation inputs must be a list")
        for i, nv in enumerate(inputs):
            if isinstance(nv, str):
                inputs[i] = (nv, self.__run)
            elif not isinstance(nv, tuple):
                inputs[i] = nv.name_variant()
            elif isinstance(nv, tuple):
                try:
                    self._verify_tuple(nv)
                except TypeError as e:
                    transformation_message = f"'{name}:{variant}'"
                    if name == "":
                        transformation_message = f"with '{variant}' variant"

                    raise TypeError(
                        f"DF transformation {transformation_message} requires correct inputs "
                        f" '{nv}' is not a valid tuple: {e}"
                    )
            if inputs[i][1] == "":
                inputs[i] = (inputs[i][0], self.__run)

        decorator = DFTransformationDecorator(
            registrar=self,
            name=name,
            variant=variant,
            provider=provider,
            owner=owner,
            description=description,
            inputs=inputs,
            args=args,
            tags=tags,
            properties=properties,
        )
        self.__resources.append(decorator)
        return decorator

    def _verify_tuple(self, nv_tuple):
        if not isinstance(nv_tuple, tuple):
            raise TypeError(f"not a tuple; received: '{type(nv_tuple).__name__}' type")

        if len(nv_tuple) != 2:
            raise TypeError(
                "Tuple must be of length 2, got length {}".format(len(nv_tuple))
            )
        if len(nv_tuple) == 2:
            not_string_tuples = not (
                isinstance(nv_tuple[0], str) and isinstance(nv_tuple[1], str)
            )
            if not_string_tuples:
                first_position_type = type(nv_tuple[0]).__name__
                second_position_type = type(nv_tuple[1]).__name__
                raise TypeError(
                    f"Tuple must be of type (str, str); got ({first_position_type}, {second_position_type})"
                )

    def ondemand_feature(
        self,
        fn=None,
        *,
        tags: List[str] = [],
        properties: dict = {},
        variant: str = "",
        name: str = "",
        owner: Union[str, UserRegistrar] = "",
        description: str = "",
    ):
        """On Demand Feature decorator.

        **Examples**
        ```python
        import featureform as ff

        @ff.ondemand_feature()
        def avg_user_transactions(client, params, entities):
            pass
        ```

        Args:
            variant (str): Name of variant
            name (str): Name of source
            owner (Union[str, UserRegistrar]): Owner
            description (str): Description of on demand feature
            tags (List[str]): Optional grouping mechanism for resources
            properties (dict): Optional grouping mechanism for resources

        Returns:
            decorator (OnDemandFeature): decorator

        """

        if not isinstance(owner, str):
            owner = owner.name()
        if owner == "":
            owner = self.must_get_default_owner()
        if variant == "":
            variant = self.__run
        decorator = OnDemandFeatureVariant(
            name=name,
            variant=variant,
            owner=owner,
            description=description,
            tags=tags or [],
            properties=properties or {},
        )
        self.__resources.append(decorator)

        if fn is None:
            return decorator
        else:
            return decorator(fn)

    def state(self):
        for resource in self.__resources:
            try:
                if isinstance(resource, SQLTransformationDecorator) or isinstance(
                    resource, DFTransformationDecorator
                ):
                    resource = resource.to_source()
                self.__state.add(resource)

            except ResourceRedefinedError:
                raise
            except Exception as e:
                resource_variant = (
                    f" ({resource.variant})" if hasattr(resource, "variant") else ""
                )
                raise Exception(
                    f"Could not add apply {resource.name}{resource_variant}: {e}"
                )
        self.__resources = []
        return self.__state

    def clear_state(self):
        self.__state = ResourceState()
        self.__resources = []

    def get_state(self):
        """
        Get the state of the resources to be registered.

        Returns:
            resources (List[str]): List of resources to be registered ex. "{type} - {name} ({variant})"
        """
        if len(self.__resources) == 0:
            return "No resources to be registered"

        resources = [["Type", "Name", "Variant"]]
        for resource in self.__resources:
            if hasattr(resource, "variant"):
                resources.append(
                    [resource.__class__.__name__, resource.name, resource.variant]
                )
            else:
                resources.append([resource.__class__.__name__, resource.name, ""])

        print("Resources to be registered:")
        self.__print_state(resources)

    def __print_state(self, data):
        # Calculate the maximum width for each column
        max_widths = [max(len(str(item)) for item in col) for col in zip(*data)]

        # Format the table headers
        headers = " | ".join(
            f"{header:{width}}" for header, width in zip(data[0], max_widths)
        )

        # Generate the separator line
        separator = "-" * len(headers)

        # Format the table rows
        rows = [
            f" | ".join(f"{data[i][j]:{max_widths[j]}}" for j in range(len(data[i])))
            for i in range(1, len(data))
        ]

        # Combine the headers, separator, and rows
        table = headers + "\n" + separator + "\n" + "\n".join(rows)

        print(table)

    def register_entity(
        self,
        name: str,
        description: str = "",
        tags: List[str] = [],
        properties: dict = {},
    ):
        """Register an entity.

        **Examples**:
        ``` py
            user = ff.register_entity("user")
        ```

        Args:
            name (str): Name of entity to be registered
            description (str): Description of entity to be registered
            tags (List[str]): Optional grouping mechanism for resources
            properties (dict): Optional grouping mechanism for resources

        Returns:
            entity (EntityRegistrar): Entity
        """
        entity = Entity(
            name=name,
            description=description,
            status="",
            tags=tags,
            properties=properties,
        )
        self.__resources.append(entity)
        return EntityRegistrar(self, entity)

    def register_column_resources(
        self,
        source: Union[NameVariant, SourceRegistrar, SQLTransformationDecorator],
        entity: Union[str, EntityRegistrar],
        entity_column: str,
        owner: Union[str, UserRegistrar] = "",
        inference_store: Union[str, OnlineProvider, FileStoreProvider] = "",
        features: List[ColumnMapping] = None,
        labels: List[ColumnMapping] = None,
        timestamp_column: str = "",
        description: str = "",
        schedule: str = "",
    ):
        """Create features and labels from a source. Used in the register_resources function.

        Args:
            source (Union[NameVariant, SourceRegistrar, SQLTransformationDecorator]): Source of features, labels, entity
            entity (Union[str, EntityRegistrar]): Entity
            entity_column (str): Column of entity in source
            owner (Union[str, UserRegistrar]): Owner
            inference_store (Union[str, OnlineProvider]): Online provider
            features (List[ColumnMapping]): List of ColumnMapping objects (dictionaries containing the keys: name, variant, column, resource_type)
            labels (List[ColumnMapping]): List of ColumnMapping objects (dictionaries containing the keys: name, variant, column, resource_type)
            description (str): Description
            schedule (str): Kubernetes CronJob schedule string ("* * * * *")

        Returns:
            resource (ResourceRegistrar): resource
        """

        if (
            type(inference_store) == FileStoreProvider
            and inference_store.store_type() in NON_INFERENCE_STORES
        ):
            raise Exception(
                f"cannot use '{inference_store.store_type()}' as an inference store."
            )

        if features is None:
            features = []
        if labels is None:
            labels = []
        if len(features) == 0 and len(labels) == 0:
            raise ValueError("No features or labels set")
        if not isinstance(source, tuple):
            source = source.id()
        if isinstance(source, tuple) and source[1] == "":
            source = source[0], self.__run
        if not isinstance(entity, str):
            entity = entity.name()
        if not isinstance(inference_store, str):
            inference_store = inference_store.name()
        if len(features) > 0 and inference_store == "":
            inference_store = "local-mode"
        if not isinstance(owner, str):
            owner = owner.name()
        if owner == "":
            owner = self.must_get_default_owner()
        feature_resources = []
        label_resources = []
        for feature in features:
            variant = feature.get("variant", "")
            if variant == "":
                variant = self.__run
            if not ScalarType.has_value(feature["type"]) and not isinstance(
                feature["type"], ScalarType
            ):
                raise ValueError(
                    f"Invalid type for feature {feature['name']} ({variant}). Must be a ScalarType or one of {ScalarType.get_values()}"
                )
            if isinstance(feature["type"], ScalarType):
                feature["type"] = feature["type"].value
            desc = feature.get("description", "")
            feature_tags = feature.get("tags", [])
            feature_properties = feature.get("properties", {})
            resource = FeatureVariant(
                created=None,
                name=feature["name"],
                variant=variant,
                source=source,
                value_type=feature["type"],
                is_embedding=feature.get("is_embedding", False),
                dims=feature.get("dims", 0),
                entity=entity,
                owner=owner,
                provider=inference_store,
                description=desc,
                schedule=schedule,
                location=ResourceColumnMapping(
                    entity=entity_column,
                    value=feature["column"],
                    timestamp=timestamp_column,
                ),
                tags=feature_tags,
                properties=feature_properties,
            )
            self.__resources.append(resource)
            feature_resources.append(resource)

        for label in labels:
            variant = label.get("variant", "")
            if variant == "":
                variant = self.__run
            if not ScalarType.has_value(label["type"]) and not isinstance(
                label["type"], ScalarType
            ):
                raise ValueError(
                    f"Invalid type for label {label['name']} ({variant}). Must be a ScalarType or one of {ScalarType.get_values()}"
                )
            if isinstance(label["type"], ScalarType):
                label["type"] = label["type"].value
            desc = label.get("description", "")
            label_tags = label.get("tags", [])
            label_properties = label.get("properties", {})
            resource = LabelVariant(
                name=label["name"],
                variant=variant,
                source=source,
                value_type=label["type"],
                entity=entity,
                owner=owner,
                provider=inference_store,
                description=desc,
                location=ResourceColumnMapping(
                    entity=entity_column,
                    value=label["column"],
                    timestamp=timestamp_column,
                ),
                tags=label_tags,
                properties=label_properties,
            )
            self.__resources.append(resource)
            label_resources.append(resource)
        return ResourceRegistrar(self, features, labels)

    def __get_feature_nv(self, features, run):
        feature_nv_list = []
        feature_lags = []
        for feature in features:
            if isinstance(feature, FeatureColumnResource):
                feature_nv_list.append(feature.name_variant())
            if isinstance(feature, str):
                feature_nv_list.append((feature, run))
            elif isinstance(feature, dict):
                lag = feature.get("lag")
                if "variant" not in feature:
                    feature["variant"] = run
                if lag:
                    required_lag_keys = set(["lag", "feature", "variant"])
                    received_lag_keys = set(feature.keys())
                    if (
                        required_lag_keys.intersection(received_lag_keys)
                        != required_lag_keys
                    ):
                        raise ValueError(
                            f"feature lags require 'lag', 'feature', 'variant' fields. Received: {feature.keys()}"
                        )

                    if not isinstance(lag, timedelta):
                        raise ValueError(
                            f"the lag, '{lag}', needs to be of type 'datetime.timedelta'. Received: {type(lag)}."
                        )

                    feature_name_variant = (feature["feature"], feature["variant"])
                    if feature_name_variant not in feature_nv_list:
                        feature_nv_list.append(feature_name_variant)

                    lag_name = f"{feature['feature']}_{feature['variant']}_lag_{lag}"
                    sanitized_lag_name = (
                        lag_name.replace(" ", "").replace(",", "_").replace(":", "_")
                    )
                    feature["name"] = feature.get("name", sanitized_lag_name)

                    feature_lags.append(feature)
                else:
                    feature_nv = (feature["name"], feature["variant"])
                    feature_nv_list.append(feature_nv)
            elif isinstance(feature, list):
                feature_nv, feature_lags_list = self.__get_feature_nv(feature, run)
                if len(feature_nv) != 0:
                    feature_nv_list.extend(feature_nv)

                if len(feature_lags_list) != 0:
                    feature_lags.extend(feature_lags_list)
            else:
                feature_nv_list.append(feature)

        return feature_nv_list, feature_lags

    def register_training_set(
        self,
        name: str,
        variant: str = "",
        features: Union[list, List[FeatureColumnResource]] = [],
        label: Union[NameVariant, LabelColumnResource] = ("", ""),
        resources: list = [],
        owner: Union[str, UserRegistrar] = "",
        description: str = "",
        schedule: str = "",
        tags: List[str] = [],
        properties: dict = {},
    ):
        """Register a training set.

        **Example**:
        ```
        ff.register_training_set(
            name="my_training_set",
            label=("label", "v1"),
            features=[("feature1", "v1"), ("feature2", "v1")],
        )
        ```

        Args:
            name (str): Name of training set to be registered
            variant (str): Name of variant to be registered
            label (NameVariant): Label of training set
            features (List[NameVariant]): Features of training set
            resources (List[Resource]): A list of previously registered resources
            owner (Union[str, UserRegistrar]): Owner
            description (str): Description of training set to be registered
            schedule (str): Kubernetes CronJob schedule string ("* * * * *")
            tags (List[str]): Optional grouping mechanism for resources
            properties (dict): Optional grouping mechanism for resources

        Returns:
            resource (ResourceRegistrar): resource
        """
        if not isinstance(owner, str):
            owner = owner.name()
        if owner == "":
            owner = self.must_get_default_owner()
        if variant == "":
            variant = self.__run

        if not isinstance(features, (list)):
            raise ValueError(
                f"Invalid features type: {type(features)} "
                "Features must be entered as a list of name-variant tuples (e.g. [('feature1', 'quickstart'), ('feature2', 'quickstart')]) or a list of FeatureColumnResource instances."
            )
        if not isinstance(label, (tuple, str, LabelColumnResource)):
            raise ValueError(
                f"Invalid label type: {type(label)} "
                "Label must be entered as a name-variant tuple (e.g. ('fraudulent', 'quickstart')), a resource name, or an instance of LabelColumnResource."
            )
        for resource in resources:
            features += resource.features()
            resource_label = resource.label()
            # label == () if it is NOT manually entered
            if label == ("", ""):
                label = resource_label
            # Elif: If label was updated to store resource_label it will not check the following elif
            elif resource_label != ():
                raise ValueError("A training set can only have one label")

        if isinstance(label, LabelColumnResource):
            label = label.name_variant()

        features, feature_lags = self.__get_feature_nv(features, self.__run)

        if label == ():
            raise ValueError("Label must be set")
        if features == []:
            raise ValueError("A training-set must have atleast one feature")
        if isinstance(label, str):
            label = (label, self.__run)
        if label[1] == "":
            label = (label[0], self.__run)

        processed_features = []
        for feature in features:
            if isinstance(feature, tuple) and feature[1] == "":
                feature = (feature[0], self.__run)
            elif isinstance(feature, FeatureColumnResource):
                feature = feature.name_variant()
            processed_features.append(feature)
        resource = TrainingSetVariant(
            created=None,
            name=name,
            variant=variant,
            description=description,
            owner=owner,
            schedule=schedule,
            label=label,
            features=processed_features,
            feature_lags=feature_lags,
            tags=tags,
            properties=properties,
        )
        self.__resources.append(resource)

    def register_model(
        self, name: str, tags: List[str] = [], properties: dict = {}
    ) -> Model:
        """Register a model.

        Args:
            name (str): Model to be registered
            tags (List[str]): Optional grouping mechanism for resources
            properties (dict): Optional grouping mechanism for resources

        Returns:
            ModelRegistrar: Model
        """
        model = Model(name, description="", tags=tags, properties=properties)
        self.__resources.append(model)
        return model


class ResourceClient:
    """
    The resource client is used to retrieve information on specific resources
    (entities, providers, features, labels, training sets, models, users).

    Args:
        host (str): The hostname of the Featureform instance. Exclude if using Localmode.
        local (bool): True if using Localmode.
        insecure (bool): True if connecting to an insecure Featureform endpoint. False if using a self-signed or public TLS certificate
        cert_path (str): The path to a public certificate if using a self-signed certificate.

    **Using the Resource Client:**
    ``` py title="definitions.py"
    import featureform as ff
    from featureform import ResourceClient

    rc = ResourceClient("localhost:8000")

    # example query:
    redis = rc.get_provider("redis-quickstart")
    ```
    """

    def __init__(
        self,
        host=None,
        local=False,
        insecure=False,
        cert_path=None,
        dry_run=False,
        debug=False,
    ):
        # This line ensures that the warning is only raised if ResourceClient is instantiated directly
        # TODO: Remove this check once ServingClient is deprecated
        is_instantiated_directed = inspect.stack()[1].function != "__init__"
        if is_instantiated_directed:
            warnings.warn(
                "ResourceClient is deprecated and will be removed in future versions; use Client instead.",
                PendingDeprecationWarning,
            )
        self._dry_run = dry_run
        self._stub = None
        self.local = local

        if dry_run:
            return

        if local and host:
            raise ValueError("Cannot be local and have a host")
        elif not local:
            host = host or os.getenv("FEATUREFORM_HOST")
            if host is None:
                raise RuntimeError(
                    "If not in local mode then `host` must be passed or the environment"
                    " variable FEATUREFORM_HOST must be set."
                )
            if insecure:
                channel = insecure_channel(host)
            else:
                channel = secure_channel(host, cert_path)
            self._stub = StubExceptionWrapper(ff_grpc.ApiStub(channel), debug=debug)
            self._host = host

    def apply(self, asynchronous=True, verbose=False):
        """
        Apply all definitions, creating and retrieving all specified resources.

        ```python
        import featureform as ff
        client = ff.Client()

        ff.register_postgres(
            host="localhost",
            port=5432,
        )

        client.apply()
        ```

        Args:
            asynchronous (bool): If True, apply will return immediately and not wait for resources to be created. If False, apply will wait for resources to be created and print out the status of each resource.

        """

        print(f"Applying Run: {get_run()}")
        try:
            resource_state = state()
            if self._dry_run:
                print(resource_state.sorted_list())
                return

            if self.local:
                resource_state.create_all_local()
            else:
                resource_state.create_all(self._stub)

            if not asynchronous and self._stub:
                resources = resource_state.sorted_list()
                display_statuses(self._stub, resources, verbose=verbose)

        finally:
            clear_state()
            register_local()

    def get_user(self, name, local=False):
        """Get a user. Prints out name of user, and all resources associated with the user.

        **Examples:**

        ``` py title="Input"
        featureformer = rc.get_user("featureformer")
        ```

        ``` json title="Output"
        // get_user prints out formatted information on user
        USER NAME:                     featureformer
        -----------------------------------------------

        NAME                           VARIANT                        TYPE
        avg_transactions               quickstart                     feature
        fraudulent                     quickstart                     label
        fraud_training                 quickstart                     training set
        transactions                   kaggle                         source
        average_user_transaction       quickstart                     source
        -----------------------------------------------
        ```

        ``` py title="Input"
        print(featureformer)
        ```

        ``` json title="Output"
        // get_user returns the User object

        name: "featureformer"
        features {
        name: "avg_transactions"
        variant: "quickstart"
        }
        labels {
        name: "fraudulent"
        variant: "quickstart"
        }
        trainingsets {
        name: "fraud_training"
        variant: "quickstart"
        }
        sources {
        name: "transactions"
        variant: "kaggle"
        }
        sources {
        name: "average_user_transaction"
        variant: "quickstart"
        }
        ```

        Args:
            name (str): Name of user to be retrieved

        Returns:
            user (User): User
        """
        if local:
            return get_user_info_local(name)
        return get_user_info(self._stub, name)

    def get_entity(self, name, local=False):
        """Get an entity. Prints out information on entity, and all resources associated with the entity.

        **Examples:**

        ``` py title="Input"
        entity = rc.get_entity("user")
        ```

        ``` json title="Output"
        // get_entity prints out formatted information on entity

        ENTITY NAME:                   user
        STATUS:                        NO_STATUS
        -----------------------------------------------

        NAME                           VARIANT                        TYPE
        avg_transactions               quickstart                     feature
        fraudulent                     quickstart                     label
        fraud_training                 quickstart                     training set
        -----------------------------------------------
        ```

        ``` py title="Input"
        print(postgres)
        ```

        ``` json title="Output"
        // get_entity returns the Entity object

        name: "user"
        features {
            name: "avg_transactions"
            variant: "quickstart"
        }
        labels {
            name: "fraudulent"
            variant: "quickstart"
        }
        trainingsets {
            name: "fraud_training"
            variant: "quickstart"
        }
        ```
        """
        if local:
            return get_entity_info_local(name)
        return get_entity_info(self._stub, name)

    def get_model(self, name, local=False) -> Model:
        """Get a model. Prints out information on model, and all resources associated with the model.

        Args:
            name (str): Name of model to be retrieved

        Returns:
            model (Model): Model
        """
        if local:
            model = get_model_info_local(name)
        else:
            model_proto = get_resource_info(self._stub, "model", name)
            if model_proto is None:
                model = None
            else:
                # TODO: apply values from proto
                model = Model(model_proto.name, description="", tags=[], properties={})

        return model

    def get_provider(self, name, local=False):
        """Get a provider. Prints out information on provider, and all resources associated with the provider.

        **Examples:**

        ``` py title="Input"
        postgres = rc.get_provider("postgres-quickstart")
        ```

        ``` json title="Output"
        // get_provider prints out formatted information on provider

        NAME:                          postgres-quickstart
        DESCRIPTION:                   A Postgres deployment we created for the Featureform quickstart
        TYPE:                          POSTGRES_OFFLINE
        SOFTWARE:                      postgres
        STATUS:                        NO_STATUS
        -----------------------------------------------
        SOURCES:
        NAME                           VARIANT
        transactions                   kaggle
        average_user_transaction       quickstart
        -----------------------------------------------
        FEATURES:
        NAME                           VARIANT
        -----------------------------------------------
        LABELS:
        NAME                           VARIANT
        fraudulent                     quickstart
        -----------------------------------------------
        TRAINING SETS:
        NAME                           VARIANT
        fraud_training                 quickstart
        -----------------------------------------------
        ```

        ``` py title="Input"
        print(postgres)
        ```

        ``` json title="Output"
        // get_provider returns the Provider object

        name: "postgres-quickstart"
        description: "A Postgres deployment we created for the Featureform quickstart"
        type: "POSTGRES_OFFLINE"
        software: "postgres"
        serialized_config: "{\"Host\": \"quickstart-postgres\",
                            \"Port\": \"5432\",
                            \"Username\": \"postgres\",
                            \"Password\": \"password\",
                            \"Database\": \"postgres\"}"
        sources {
        name: "transactions"
        variant: "kaggle"
        }
        sources {
        name: "average_user_transaction"
        variant: "quickstart"
        }
        trainingsets {
        name: "fraud_training"
        variant: "quickstart"
        }
        labels {
        name: "fraudulent"
        variant: "quickstart"
        }
        ```

        Args:
            name (str): Name of provider to be retrieved

        Returns:
            provider (Provider): Provider
        """
        if local:
            return get_provider_info_local(name)
        return get_provider_info(self._stub, name)

    def get_feature(self, name, variant):
        name_variant = metadata_pb2.NameVariant(name=name, variant=variant)
        feature = None
        for x in self._stub.GetFeatureVariants(iter([name_variant])):
            feature = x
            break

        return FeatureVariant(
            created=None,
            name=feature.name,
            variant=feature.variant,
            source=(feature.source.name, feature.source.variant),
            value_type=feature.type,
            entity=feature.entity,
            owner=feature.owner,
            provider=feature.provider,
            location=ResourceColumnMapping("", "", ""),
            description=feature.description,
            status=feature.status.Status._enum_type.values[feature.status.status].name,
        )

    def print_feature(self, name, variant=None, local=False):
        """Get a feature. Prints out information on feature, and all variants associated with the feature. If variant is included, print information on that specific variant and all resources associated with it.

        **Examples:**

        ``` py title="Input"
        avg_transactions = rc.get_feature("avg_transactions")
        ```

        ``` json title="Output"
        // get_feature prints out formatted information on feature

        NAME:                          avg_transactions
        STATUS:                        NO_STATUS
        -----------------------------------------------
        VARIANTS:
        quickstart                     default
        -----------------------------------------------
        ```

        ``` py title="Input"
        print(avg_transactions)
        ```

        ``` json title="Output"
        // get_feature returns the Feature object

        name: "avg_transactions"
        default_variant: "quickstart"
        variants: "quickstart"
        ```

        ``` py title="Input"
        avg_transactions_variant = ff.get_feature("avg_transactions", "quickstart")
        ```

        ``` json title="Output"
        // get_feature with variant provided prints out formatted information on feature variant

        NAME:                          avg_transactions
        VARIANT:                       quickstart
        TYPE:                          float32
        ENTITY:                        user
        OWNER:                         featureformer
        PROVIDER:                      redis-quickstart
        STATUS:                        NO_STATUS
        -----------------------------------------------
        SOURCE:
        NAME                           VARIANT
        average_user_transaction       quickstart
        -----------------------------------------------
        TRAINING SETS:
        NAME                           VARIANT
        fraud_training                 quickstart
        -----------------------------------------------
        ```

        ``` py title="Input"
        print(avg_transactions_variant)
        ```

        ``` json title="Output"
        // get_feature returns the FeatureVariant object

        name: "avg_transactions"
        variant: "quickstart"
        source {
        name: "average_user_transaction"
        variant: "quickstart"
        }
        type: "float32"
        entity: "user"
        created {
        seconds: 1658168552
        nanos: 142461900
        }
        owner: "featureformer"
        provider: "redis-quickstart"
        trainingsets {
        name: "fraud_training"
        variant: "quickstart"
        }
        columns {
        entity: "user_id"
        value: "avg_transaction_amt"
        }
        ```

        Args:
            name (str): Name of feature to be retrieved
            variant (str): Name of variant of feature

        Returns:
            feature (Union[Feature, FeatureVariant]): Feature or FeatureVariant
        """
        if local:
            if not variant:
                return get_resource_info_local("feature", name)
            return get_feature_variant_info_local(name, variant)
        if not variant:
            return get_resource_info(self._stub, "feature", name)
        return get_feature_variant_info(self._stub, name, variant)

    def get_label(self, name, variant):
        name_variant = metadata_pb2.NameVariant(name=name, variant=variant)
        label = None
        for x in self._stub.GetLabelVariants(iter([name_variant])):
            label = x
            break

        return LabelVariant(
            name=label.name,
            variant=label.variant,
            source=(label.source.name, label.source.variant),
            value_type=label.type,
            entity=label.entity,
            owner=label.owner,
            provider=label.provider,
            location=ResourceColumnMapping("", "", ""),
            description=label.description,
            status=label.status.Status._enum_type.values[label.status.status].name,
        )

    def print_label(self, name, variant=None, local=False):
        """Get a label. Prints out information on label, and all variants associated with the label. If variant is included, print information on that specific variant and all resources associated with it.

        **Examples:**

        ``` py title="Input"
        fraudulent = rc.get_label("fraudulent")
        ```

        ``` json title="Output"
        // get_label prints out formatted information on label

        NAME:                          fraudulent
        STATUS:                        NO_STATUS
        -----------------------------------------------
        VARIANTS:
        quickstart                     default
        -----------------------------------------------
        ```

        ``` py title="Input"
        print(fraudulent)
        ```

        ``` json title="Output"
        // get_label returns the Label object

        name: "fraudulent"
        default_variant: "quickstart"
        variants: "quickstart"
        ```

        ``` py title="Input"
        fraudulent_variant = ff.get_label("fraudulent", "quickstart")
        ```

        ``` json title="Output"
        // get_label with variant provided prints out formatted information on label variant

        NAME:                          fraudulent
        VARIANT:                       quickstart
        TYPE:                          bool
        ENTITY:                        user
        OWNER:                         featureformer
        PROVIDER:                      postgres-quickstart
        STATUS:                        NO_STATUS
        -----------------------------------------------
        SOURCE:
        NAME                           VARIANT
        transactions                   kaggle
        -----------------------------------------------
        TRAINING SETS:
        NAME                           VARIANT
        fraud_training                 quickstart
        -----------------------------------------------
        ```

        ``` py title="Input"
        print(fraudulent_variant)
        ```

        ``` json title="Output"
        // get_label returns the LabelVariant object

        name: "fraudulent"
        variant: "quickstart"
        type: "bool"
        source {
        name: "transactions"
        variant: "kaggle"
        }
        entity: "user"
        created {
        seconds: 1658168552
        nanos: 154924300
        }
        owner: "featureformer"
        provider: "postgres-quickstart"
        trainingsets {
        name: "fraud_training"
        variant: "quickstart"
        }
        columns {
        entity: "customerid"
        value: "isfraud"
        }
        ```

        Args:
            name (str): Name of label to be retrieved
            variant (str): Name of variant of label

        Returns:
            label (Union[label, LabelVariant]): Label or LabelVariant
        """
        if local:
            if not variant:
                return get_resource_info_local("label", name)
            return get_label_variant_info_local(name, variant)
        if not variant:
            return get_resource_info(self._stub, "label", name)
        return get_label_variant_info(self._stub, name, variant)

    def get_training_set(self, name, variant):
        name_variant = metadata_pb2.NameVariant(name=name, variant=variant)
        ts = None
        for x in self._stub.GetTrainingSetVariants(iter([name_variant])):
            ts = x
            break

        return TrainingSetVariant(
            created=None,
            name=ts.name,
            variant=ts.variant,
            owner=ts.owner,
            description=ts.description,
            status=ts.status.Status._enum_type.values[ts.status.status].name,
            label=(ts.label.name, ts.label.variant),
            features=[(f.name, f.variant) for f in ts.features],
            feature_lags=[],
            provider=ts.provider,
            # TODO: apply values from proto
            tags=[],
            properties={},
        )

    def print_training_set(self, name, variant=None, local=False):
        """Get a training set. Prints out information on training set, and all variants associated with the training set. If variant is included, print information on that specific variant and all resources associated with it.

        **Examples:**

        ``` py title="Input"
        fraud_training = rc.get_training_set("fraud_training")
        ```

        ``` json title="Output"
        // get_training_set prints out formatted information on training set

        NAME:                          fraud_training
        STATUS:                        NO_STATUS
        -----------------------------------------------
        VARIANTS:
        quickstart                     default
        -----------------------------------------------
        ```

        ``` py title="Input"
        print(fraud_training)
        ```

        ``` json title="Output"
        // get_training_set returns the TrainingSet object

        name: "fraud_training"
        default_variant: "quickstart"
        variants: "quickstart"
        ```

        ``` py title="Input"
        fraudulent_variant = ff.get_training set("fraudulent", "quickstart")
        ```

        ``` json title="Output"
        // get_training_set with variant provided prints out formatted information on training set variant

        NAME:                          fraud_training
        VARIANT:                       quickstart
        OWNER:                         featureformer
        PROVIDER:                      postgres-quickstart
        STATUS:                        NO_STATUS
        -----------------------------------------------
        LABEL:
        NAME                           VARIANT
        fraudulent                     quickstart
        -----------------------------------------------
        FEATURES:
        NAME                           VARIANT
        avg_transactions               quickstart
        -----------------------------------------------
        ```

        ``` py title="Input"
        print(fraudulent_variant)
        ```

        ``` json title="Output"
        // get_training_set returns the TrainingSetVariant object

        name: "fraud_training"
        variant: "quickstart"
        owner: "featureformer"
        created {
        seconds: 1658168552
        nanos: 157934800
        }
        provider: "postgres-quickstart"
        features {
        name: "avg_transactions"
        variant: "quickstart"
        }
        label {
        name: "fraudulent"
        variant: "quickstart"
        }
        ```

        Args:
            name (str): Name of training set to be retrieved
            variant (str): Name of variant of training set

        Returns:
            training_set (Union[TrainingSet, TrainingSetVariant]): TrainingSet or TrainingSetVariant
        """
        if local:
            if not variant:
                return get_resource_info_local("training-set", name)
            return get_training_set_variant_info_local(name, variant)
        if not variant:
            return get_resource_info(self._stub, "training-set", name)
        return get_training_set_variant_info(self._stub, name, variant)

    def get_source(self, name, variant):
        name_variant = metadata_pb2.NameVariant(name=name, variant=variant)
        source = None
        for x in self._stub.GetSourceVariants(iter([name_variant])):
            source = x
            break

        definition = self._get_source_definition(source)

        return SourceVariant(
            created=None,
            name=source.name,
            definition=definition,
            owner=source.owner,
            provider=source.provider,
            description=source.description,
            variant=source.variant,
            status=source.status.Status._enum_type.values[source.status.status].name,
            tags=[],
            properties={},
            source_text=definition.source_text
            if type(definition) == DFTransformation
            else "",
        )

    def _get_source_definition(self, source):
        if source.primaryData.table.name:
            return PrimaryData(SQLTable(source.primaryData.table.name))
        elif source.transformation:
            return self._get_transformation_definition(source)
        else:
            raise Exception(f"Invalid source type {source}")

    def _get_transformation_definition(self, source):
        if source.transformation.DFTransformation.query != bytes():
            transformation = source.transformation.DFTransformation
            return DFTransformation(
                query=transformation.query,
                inputs=[(input.name, input.variant) for input in transformation.inputs],
                source_text=transformation.source_text,
            )
        elif source.transformation.SQLTransformation.query != "":
            return SQLTransformation(source.transformation.SQLTransformation.query)
        else:
            raise Exception(f"Invalid transformation type {source}")

    def print_source(self, name, variant=None, local=False):
        """Get a source. Prints out information on source, and all variants associated with the source. If variant is included, print information on that specific variant and all resources associated with it.

        **Examples:**

        ``` py title="Input"
        transactions = rc.get_transactions("transactions")
        ```

        ``` json title="Output"
        // get_source prints out formatted information on source

        NAME:                          transactions
        STATUS:                        NO_STATUS
        -----------------------------------------------
        VARIANTS:
        kaggle                         default
        -----------------------------------------------
        ```

        ``` py title="Input"
        print(transactions)
        ```

        ``` json title="Output"
        // get_source returns the Source object

        name: "transactions"
        default_variant: "kaggle"
        variants: "kaggle"
        ```

        ``` py title="Input"
        transactions_variant = rc.get_source("transactions", "kaggle")
        ```

        ``` json title="Output"
        // get_source with variant provided prints out formatted information on source variant

        NAME:                          transactions
        VARIANT:                       kaggle
        OWNER:                         featureformer
        DESCRIPTION:                   Fraud Dataset From Kaggle
        PROVIDER:                      postgres-quickstart
        STATUS:                        NO_STATUS
        -----------------------------------------------
        DEFINITION:
        TRANSFORMATION

        -----------------------------------------------
        SOURCES
        NAME                           VARIANT
        -----------------------------------------------
        PRIMARY DATA
        Transactions
        FEATURES:
        NAME                           VARIANT
        -----------------------------------------------
        LABELS:
        NAME                           VARIANT
        fraudulent                     quickstart
        -----------------------------------------------
        TRAINING SETS:
        NAME                           VARIANT
        fraud_training                 quickstart
        -----------------------------------------------
        ```

        ``` py title="Input"
        print(transactions_variant)
        ```

        ``` json title="Output"
        // get_source returns the SourceVariant object

        name: "transactions"
        variant: "kaggle"
        owner: "featureformer"
        description: "Fraud Dataset From Kaggle"
        provider: "postgres-quickstart"
        created {
        seconds: 1658168552
        nanos: 128768000
        }
        trainingsets {
        name: "fraud_training"
        variant: "quickstart"
        }
        labels {
        name: "fraudulent"
        variant: "quickstart"
        }
        primaryData {
        table {
            name: "Transactions"
        }
        }
        ```

        Args:
            name (str): Name of source to be retrieved
            variant (str): Name of variant of source

        Returns:
            source (Union[Source, SourceVariant]): Source or SourceVariant
        """
        if local:
            if not variant:
                return get_resource_info_local("source", name)
            return get_source_variant_info_local(name, variant)
        if not variant:
            return get_resource_info(self._stub, "source", name)
        return get_source_variant_info(self._stub, name, variant)

    def list_features(self, local=False):
        """List all features.

        **Examples:**
        ``` py title="Input"
        features_list = rc.list_features()
        ```

        ``` json title="Output"
        // list_features prints out formatted information on all features

        NAME                           VARIANT                        STATUS
        user_age                       quickstart (default)           READY
        avg_transactions               quickstart (default)           READY
        avg_transactions               production                     CREATED
        ```

        ``` py title="Input"
        print(features_list)
        ```

        ``` json title="Output"
        // list_features returns a list of Feature objects

        [name: "user_age"
        default_variant: "quickstart"
        variants: "quickstart"
        , name: "avg_transactions"
        default_variant: "quickstart"
        variants: "quickstart"
        variants: "production"
        ]
        ```

        Returns:
            features (List[Feature]): List of Feature Objects
        """
        if local:
            return list_local(
                "feature", [ColumnName.NAME, ColumnName.VARIANT, ColumnName.STATUS]
            )
        return list_name_variant_status(self._stub, "feature")

    def list_labels(self, local=False):
        """List all labels.

        **Examples:**
        ``` py title="Input"
        features_list = rc.list_labels()
        ```

        ``` json title="Output"
        // list_labels prints out formatted information on all labels

        NAME                           VARIANT                        STATUS
        user_age                       quickstart (default)           READY
        avg_transactions               quickstart (default)           READY
        avg_transactions               production                     CREATED
        ```

        ``` py title="Input"
        print(label_list)
        ```

        ``` json title="Output"
        // list_features returns a list of Feature objects

        [name: "user_age"
        default_variant: "quickstart"
        variants: "quickstart"
        , name: "avg_transactions"
        default_variant: "quickstart"
        variants: "quickstart"
        variants: "production"
        ]
        ```

        Returns:
            labels (List[Label]): List of Label Objects
        """
        if local:
            return list_local(
                "label", [ColumnName.NAME, ColumnName.VARIANT, ColumnName.STATUS]
            )
        return list_name_variant_status(self._stub, "label")

    def list_users(self, local=False):
        """List all users. Prints a list of all users.

        **Examples:**
        ``` py title="Input"
        users_list = rc.list_users()
        ```

        ``` json title="Output"
        // list_users prints out formatted information on all users

        NAME                           STATUS
        featureformer                  NO_STATUS
        featureformers_friend          CREATED
        ```

        ``` py title="Input"
        print(features_list)
        ```

        ``` json title="Output"
        // list_features returns a list of Feature objects

        [name: "featureformer"
        features {
        name: "avg_transactions"
        variant: "quickstart"
        }
        labels {
        name: "fraudulent"
        variant: "quickstart"
        }
        trainingsets {
        name: "fraud_training"
        variant: "quickstart"
        }
        sources {
        name: "transactions"
        variant: "kaggle"
        }
        sources {
        name: "average_user_transaction"
        variant: "quickstart"
        },
        name: "featureformers_friend"
        features {
        name: "user_age"
        variant: "production"
        }
        sources {
        name: "user_profiles"
        variant: "production"
        }
        ]
        ```

        Returns:
            users (List[User]): List of User Objects
        """
        if local:
            return list_local("user", [ColumnName.NAME, ColumnName.STATUS])
        return list_name_status(self._stub, "user")

    def list_entities(self, local=False):
        """List all entities. Prints a list of all entities.

        **Examples:**
        ``` py title="Input"
        entities = rc.list_entities()
        ```

        ``` json title="Output"
        // list_entities prints out formatted information on all entities

        NAME                           STATUS
        user                           CREATED
        transaction                    CREATED
        ```

        ``` py title="Input"
        print(features_list)
        ```

        ``` json title="Output"
        // list_entities returns a list of Entity objects

        [name: "user"
        features {
        name: "avg_transactions"
        variant: "quickstart"
        }
        features {
        name: "avg_transactions"
        variant: "production"
        }
        features {
        name: "user_age"
        variant: "quickstart"
        }
        labels {
        name: "fraudulent"
        variant: "quickstart"
        }
        trainingsets {
        name: "fraud_training"
        variant: "quickstart"
        }
        ,
        name: "transaction"
        features {
        name: "amount_spent"
        variant: "production"
        }
        ]
        ```

        Returns:
            entities (List[Entity]): List of Entity Objects
        """
        if local:
            return list_local("entity", [ColumnName.NAME, ColumnName.STATUS])
        return list_name_status(self._stub, "entity")

    def list_sources(self, local=False):
        """List all sources. Prints a list of all sources.

        **Examples:**
        ``` py title="Input"
        sources_list = rc.list_sources()
        ```

        ``` json title="Output"
        // list_sources prints out formatted information on all sources

        NAME                           VARIANT                        STATUS                         DESCRIPTION
        average_user_transaction       quickstart (default)           NO_STATUS                      the average transaction amount for a user
        transactions                   kaggle (default)               NO_STATUS                      Fraud Dataset From Kaggle
        ```

        ``` py title="Input"
        print(sources_list)
        ```

        ``` json title="Output"
        // list_sources returns a list of Source objects

        [name: "average_user_transaction"
        default_variant: "quickstart"
        variants: "quickstart"
        , name: "transactions"
        default_variant: "kaggle"
        variants: "kaggle"
        ]
        ```

        Returns:
            sources (List[Source]): List of Source Objects
        """
        if local:
            return list_local(
                "source",
                [
                    ColumnName.NAME,
                    ColumnName.VARIANT,
                    ColumnName.STATUS,
                    ColumnName.DESCRIPTION,
                ],
            )
        return list_name_variant_status_desc(self._stub, "source")

    def list_training_sets(self, local=False):
        """List all training sets. Prints a list of all training sets.

        **Examples:**
        ``` py title="Input"
        training_sets_list = rc.list_training_sets()
        ```

        ``` json title="Output"
        // list_training_sets prints out formatted information on all training sets

        NAME                           VARIANT                        STATUS                         DESCRIPTION
        fraud_training                 quickstart (default)           READY                          Training set for fraud detection.
        fraud_training                 v2                             CREATED                        Improved training set for fraud detection.
        recommender                    v1 (default)                   CREATED                        Training set for recommender system.
        ```

        ``` py title="Input"
        print(training_sets_list)
        ```

        ``` json title="Output"
        // list_training_sets returns a list of TrainingSet objects

        [name: "fraud_training"
        default_variant: "quickstart"
        variants: "quickstart", "v2",
        name: "recommender"
        default_variant: "v1"
        variants: "v1"
        ]
        ```

        Returns:
            training_sets (List[TrainingSet]): List of TrainingSet Objects
        """
        if local:
            return list_local(
                "training-set", [ColumnName.NAME, ColumnName.VARIANT, ColumnName.STATUS]
            )
        return list_name_variant_status_desc(self._stub, "training-set")

    def list_models(self, local=False) -> List[Model]:
        """List all models. Prints a list of all models.

        Returns:
            models (List[Model]): List of Model Objects
        """
        models = []
        if local:
            rows = list_local("model", [ColumnName.NAME])
            models = [Model(row["name"], tags=[], properties={}) for row in rows]
        else:
            model_protos = list_name(self._stub, "model")
            # TODO: apply values from proto
            models = [
                Model(proto.name, tags=[], properties={}) for proto in model_protos
            ]

        return models

    def list_providers(self, local=False):
        """List all providers. Prints a list of all providers.

        **Examples:**
        ``` py title="Input"
        providers_list = rc.list_providers()
        ```

        ``` json title="Output"
        // list_providers prints out formatted information on all providers

        NAME                           STATUS                         DESCRIPTION
        redis-quickstart               CREATED                      A Redis deployment we created for the Featureform quickstart
        postgres-quickstart            CREATED                      A Postgres deployment we created for the Featureform quickst
        ```

        ``` py title="Input"
        print(providers_list)
        ```

        ``` json title="Output"
        // list_providers returns a list of Providers objects

        [name: "redis-quickstart"
        description: "A Redis deployment we created for the Featureform quickstart"
        type: "REDIS_ONLINE"
        software: "redis"
        serialized_config: "{\"Addr\": \"quickstart-redis:6379\", \"Password\": \"\", \"DB\": 0}"
        features {
        name: "avg_transactions"
        variant: "quickstart"
        }
        features {
        name: "avg_transactions"
        variant: "production"
        }
        features {
        name: "user_age"
        variant: "quickstart"
        }
        , name: "postgres-quickstart"
        description: "A Postgres deployment we created for the Featureform quickstart"
        type: "POSTGRES_OFFLINE"
        software: "postgres"
        serialized_config: "{\"Host\": \"quickstart-postgres\", \"Port\": \"5432\", \"Username\": \"postgres\", \"Password\": \"password\", \"Database\": \"postgres\"}"
        sources {
        name: "transactions"
        variant: "kaggle"
        }
        sources {
        name: "average_user_transaction"
        variant: "quickstart"
        }
        trainingsets {
        name: "fraud_training"
        variant: "quickstart"
        }
        labels {
        name: "fraudulent"
        variant: "quickstart"
        }
        ]
        ```

        Returns:
            providers (List[Provider]): List of Provider Objects
        """
        if local:
            return list_local(
                "provider", [ColumnName.NAME, ColumnName.STATUS, ColumnName.DESCRIPTION]
            )
        return list_name_status_desc(self._stub, "provider")

    def search(self, raw_query, local=False):
        """Search for registered resources. Prints a list of results.

        **Examples:**
        ``` py title="Input"
        providers_list = rc.search("transact")
        ```

        ``` json title="Output"
        // search prints out formatted information on all matches

        NAME                           VARIANT            TYPE
        avg_transactions               default            Source
        ```
        """
        if type(raw_query) != str or len(raw_query) == 0:
            raise Exception("query must be string and cannot be empty")
        processed_query = raw_query.translate({ord(i): None for i in ".,-@!*#"})
        if local:
            return search_local(processed_query)
        else:
            return search(processed_query, self._host)


class ColumnResource:
    """
    Base class for all column resources. This class is not meant to be instantiated directly.
    In the original syntax, features and labels were registered using the `register_resources`
    method on the sources (e.g. SQL/DF transformation or tables sources); however, in the new
    Class API syntax, features and labels can now be declared as class attributes on an entity
    class. This means that all possible params for either resource must be passed into this base
    class prior to calling `register_column_resources` on the registrar.
    """

    def __init__(
        self,
        transformation_args: tuple,
        type: Union[ScalarType, str],
        resource_type: str,
        entity: Union[Entity, str],
        variant: str,
        owner: Union[str, UserRegistrar],
        inference_store: Union[str, OnlineProvider, FileStoreProvider],
        timestamp_column: str,
        description: str,
        schedule: str,
        tags: List[str],
        properties: Dict[str, str],
    ):
        registrar, source_name_variant, columns = transformation_args
        self.type = type if isinstance(type, str) else type.value
        self.registrar = registrar
        self.source = source_name_variant
        self.entity_column = columns[0]
        self.source_column = columns[1]
        self.resource_type = resource_type
        self.entity = entity
        self.variant = variant
        self.owner = owner
        self.inference_store = inference_store
        if not timestamp_column and len(columns) == 3:
            self.timestamp_column = columns[2]
        elif timestamp_column and len(columns) == 3:
            raise Exception("Timestamp column specified twice.")
        else:
            self.timestamp_column = timestamp_column
        self.description = description
        self.schedule = schedule
        self.tags = tags
        self.properties = properties

    def register(self):
        features, labels = self.get_resources_by_type(self.resource_type)

        self.registrar.register_column_resources(
            source=self.source,
            entity=self.entity,
            entity_column=self.entity_column,
            owner=self.owner,
            inference_store=self.inference_store,
            features=features,
            labels=labels,
            timestamp_column=self.timestamp_column,
            schedule=self.schedule,
        )

    def get_resources_by_type(
        self, resource_type: str
    ) -> Tuple[List[ColumnMapping], List[ColumnMapping]]:
        resources = [
            {
                "name": self.name,
                "variant": self.variant,
                "column": self.source_column,
                "type": self.type,
                "description": self.description,
                "tags": self.tags,
                "properties": self.properties,
            }
        ]

        if resource_type == "feature":
            features = resources
            labels = []
        elif resource_type == "label":
            features = []
            labels = resources
        else:
            raise ValueError(f"Resource type {self.resource_type} not supported")
        return (features, labels)

    def name_variant(self):
        return (self.name, self.variant)


class EmbeddingColumnResource(ColumnResource):
    def __init__(
        self,
        transformation_args: tuple,
        dims: int,
        vector_db: Union[str, OnlineProvider, FileStoreProvider],
        entity: Union[Entity, str] = "",
        variant="",
        owner: str = "",
        timestamp_column: str = "",
        description: str = "",
        schedule: str = "",
        tags: List[str] = [],
        properties: Dict[str, str] = {},
    ):
        """
        Embedding Feature registration object.

        **Example**
        ```
        @ff.entity
        class Speaker:
        # Register a column from a transformation as a label
            transaction_amount = ff.Embedding(
                vectorize_comments[["PK", "Vector"]],
                dims=384,
                vector_db=pinecone,
                description="Embeddings created from speakers' comments in episodes",
                variant="v1"
            )
        ```

        Args:
            transformation_args (tuple): A transformation or source function and the columns name in the format: <transformation_function>[[<entity_column>, <value_column>]]
            dims (int): Dimensionality of the embedding.
            vector_db (Union[str, OnlineProvider]): The name of the vector database to store the embeddings in.
            variant (str): An optional variant name for the feature.
            description (str): An optional description for the feature.
        """
        super().__init__(
            transformation_args=transformation_args,
            type=ScalarType.FLOAT32,
            resource_type="feature",
            entity=entity,
            variant=variant,
            owner=owner,
            inference_store=vector_db,
            timestamp_column=timestamp_column,
            description=description,
            schedule=schedule,
            tags=tags,
            properties=properties,
        )
        if dims < 1:
            raise ValueError("Vector dimensions must be a positive integer")
        self.dims = dims

    def get_resources_by_type(
        self, resource_type: str
    ) -> Tuple[List[ColumnMapping], List[ColumnMapping]]:
        features, labels = super().get_resources_by_type(resource_type)
        features[0]["dims"] = self.dims
        features[0]["is_embedding"] = True
        return (features, labels)


def entity(cls):
    """
    Class decorator for registering entities and their associated features and labels.

    **Examples**
    ```python
    @ff.entity
    class User:
        avg_transactions = ff.Feature()
        fraudulent = ff.Label()
    ```

    Returns:
        entity (class): Decorated class
    """
    # 1. Use the lowercase name of the class as the entity name
    entity = register_entity(cls.__name__.lower())
    # 2. Given the Feature/Label/Variant class constructors are evaluated
    #    before the entity decorator, apply the entity name to their
    #    respective name dictionaries prior to registration
    for attr_name in cls.__dict__:
        if isinstance(
            cls.__dict__[attr_name],
            (FeatureColumnResource, LabelColumnResource, EmbeddingColumnResource),
        ):
            resource = cls.__dict__[attr_name]
            resource.name = attr_name
            resource.entity = entity
            resource.register()
        elif isinstance(cls.__dict__[attr_name], Variants):
            variants = cls.__dict__[attr_name]
            for variant_key, resource in variants.resources.items():
                resource.name = attr_name
                resource.entity = entity
                resource.register()
    return cls


global_registrar = Registrar()
state = global_registrar.state
clear_state = global_registrar.clear_state
get_state = global_registrar.get_state
set_run = global_registrar.set_run
get_run = global_registrar.get_run
register_user = global_registrar.register_user
register_redis = global_registrar.register_redis
register_pinecone = global_registrar.register_pinecone
register_weaviate = global_registrar.register_weaviate
register_blob_store = global_registrar.register_blob_store
register_bigquery = global_registrar.register_bigquery
register_firestore = global_registrar.register_firestore
register_cassandra = global_registrar.register_cassandra
register_dynamodb = global_registrar.register_dynamodb
register_mongodb = global_registrar.register_mongodb
register_snowflake = global_registrar.register_snowflake
register_snowflake_legacy = global_registrar.register_snowflake_legacy
register_postgres = global_registrar.register_postgres
register_redshift = global_registrar.register_redshift
register_spark = global_registrar.register_spark
register_k8s = global_registrar.register_k8s
register_s3 = global_registrar.register_s3
register_hdfs = global_registrar.register_hdfs
register_gcs = global_registrar.register_gcs
register_local = global_registrar.register_local
register_entity = global_registrar.register_entity
register_column_resources = global_registrar.register_column_resources
register_training_set = global_registrar.register_training_set
register_model = global_registrar.register_model
sql_transformation = global_registrar.sql_transformation
register_sql_transformation = global_registrar.register_sql_transformation
get_entity = global_registrar.get_entity
get_source = global_registrar.get_source
get_local_provider = global_registrar.get_local_provider
get_redis = global_registrar.get_redis
get_postgres = global_registrar.get_postgres
get_mongodb = global_registrar.get_mongodb
get_snowflake = global_registrar.get_snowflake
get_snowflake_legacy = global_registrar.get_snowflake_legacy
get_redshift = global_registrar.get_redshift
get_bigquery = global_registrar.get_bigquery
get_spark = global_registrar.get_spark
get_kubernetes = global_registrar.get_kubernetes
get_blob_store = global_registrar.get_blob_store
get_s3 = global_registrar.get_s3
get_gcs = global_registrar.get_gcs
ondemand_feature = global_registrar.ondemand_feature
ResourceStatus = ResourceStatus

Nil = ScalarType.NIL
String = ScalarType.STRING
Int = ScalarType.INT
Int32 = ScalarType.INT32
Int64 = ScalarType.INT64
Float32 = ScalarType.FLOAT32
Float64 = ScalarType.FLOAT64
Bool = ScalarType.BOOL
DateTime = ScalarType.DATETIME<|MERGE_RESOLUTION|>--- conflicted
+++ resolved
@@ -1100,12 +1100,6 @@
     def __set_query(self, query: str):
         if query == "":
             raise ValueError("Query cannot be an empty string")
-<<<<<<< HEAD
-        # This was erroring. Need to investigate further
-        # if not self._is_valid_sql_query(query):
-        #     raise InvalidSQLQuery(query)
-=======
->>>>>>> 16b0c33c
 
         self._assert_query_contains_at_least_one_source(query)
         self.query = add_variant_to_name(query, self.run)
@@ -1155,11 +1149,7 @@
     @staticmethod
     def _assert_query_contains_at_least_one_source(query):
         # Checks to verify that the query contains a FROM {{ name.variant }}
-<<<<<<< HEAD
-        pattern = r"from\s*\s*(?:\s*\w+\s*|\w+( \w˙​ +)?)\s*"
-=======
         pattern = r"from\s*\{\{\s*[a-zA-Z0-9_]+(\.[a-zA-Z0-9_]+)?\s*\}\}"
->>>>>>> 16b0c33c
         match = re.search(pattern, query, re.IGNORECASE)
         if match is None:
             raise InvalidSQLQuery(query, "No source specified.")
