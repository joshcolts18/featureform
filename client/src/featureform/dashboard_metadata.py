--- conflicted
+++ resolved
@@ -6,10 +6,7 @@
 from featureform import ResourceClient
 from featureform.serving import LocalClientImpl
 from flask import Blueprint, Response, request
-<<<<<<< HEAD
 from markupsafe import escape
-=======
->>>>>>> 16b0c33c
 from flask_cors import CORS, cross_origin
 from .metadata_repository import (
     MetadataRepositoryLocalImpl,
