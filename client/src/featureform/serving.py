--- conflicted
+++ resolved
@@ -54,20 +54,6 @@
             raise ValueError("Only supported in localmode. Please try using dataset()")
         training_set_row = \
             self.sqldb.getNameVariant("training_set_variant", "trainingSetName", trainingSetName, "variantName",
-<<<<<<< HEAD
-                                      trainingSetVariant)
-        trainingSetRow = trainingSetRows[0]
-        labelRows = \
-            self.sqldb.getNameVariant("label_variant", "labelName", trainingSetRow[5], "variantName",
-                                      trainingSetRow[6])
-        labelRow = labelRows[0]
-        labelSources = self.sqldb.getNameVariant("source_variant", "name", labelRow[12], "variant", labelRow[13])
-        labelSource = labelSources[0]
-        if self.sqldb.is_transformation(labelRow[12], labelRow[13]):
-            df = self.process_transformation(labelRow[12], labelRow[13])
-            if labelRow[9] != "":
-                df = df[[labelRow[8], labelRow[10], labelRow[9]]]
-=======
                                       trainingSetVariant)[0]
         label_row = \
             self.sqldb.getNameVariant("labels_variant", "labelName", training_set_row['labelName'], "variantName",
@@ -77,7 +63,6 @@
             df = self.process_transformation(label_row['sourceName'], label_row['sourceVariant'])
             if label_row['sourceTimestamp'] != "":
                 df = df[[label_row['sourceEntity'], label_row['sourceValue'], label_row['sourceTimestamp']]]
->>>>>>> 8cb00430
             else:
                 df = df[[label_row['sourceEntity'], label_row['sourceValue']]]
             df.set_index(label_row['sourceEntity'])
