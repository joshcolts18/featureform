--- conflicted
+++ resolved
@@ -22,15 +22,12 @@
 		"InvalidMaterialization":  testInvalidMaterialization,
 		"MaterializeUnknown":      testMaterializeUnknown,
 		"MaterializationNotFound": testMaterializationNotFound,
-<<<<<<< HEAD
 		"TrainingSets":            testTrainingSet,
 		"TrainingSetInvalidID":    testGetTrainingSetInvalidResourceID,
 		"GetUnknownTrainingSet":   testGetUnkonwnTrainingSet,
 		"InvalidTrainingSetDefs":  testInvalidTrainingSetDefs,
 		"LabelTableNotFound":      testLabelTableNotFound,
 		"FeatureTableNotFound":    testFeatureTableNotFound,
-=======
->>>>>>> 19020c2b
 	}
 	testList := []struct {
 		t               Type
@@ -266,11 +263,7 @@
 		}
 	}
 	runTestCase := func(t *testing.T, test TestCase) {
-<<<<<<< HEAD
 		id := randomID(Feature)
-=======
-		id := randomFeatureID()
->>>>>>> 19020c2b
 		table, err := store.CreateResourceTable(id)
 		if err != nil {
 			t.Fatalf("Failed to create table: %s", err)
@@ -299,11 +292,7 @@
 }
 
 func testWriteInvalidResourceRecord(t *testing.T, store OfflineStore) {
-<<<<<<< HEAD
 	id := randomID(Feature)
-=======
-	id := randomFeatureID()
->>>>>>> 19020c2b
 	table, err := store.CreateResourceTable(id)
 	if err != nil {
 		t.Fatalf("Failed to create table: %s", err)
@@ -314,11 +303,7 @@
 }
 
 func testInvalidMaterialization(t *testing.T, store OfflineStore) {
-<<<<<<< HEAD
 	id := randomID(Label)
-=======
-	id := randomLabelID()
->>>>>>> 19020c2b
 	if _, err := store.CreateResourceTable(id); err != nil {
 		t.Fatalf("Failed to create table: %s", err)
 	}
@@ -328,11 +313,7 @@
 }
 
 func testMaterializeUnknown(t *testing.T, store OfflineStore) {
-<<<<<<< HEAD
 	id := randomID(Feature)
-=======
-	id := randomFeatureID()
->>>>>>> 19020c2b
 	if _, err := store.CreateMaterialization(id); err == nil {
 		t.Fatalf("Succeeded in materializing uninitialized resource")
 	}
