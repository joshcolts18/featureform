package provider

import (
	"context"
	"encoding/json"
	"fmt"
	"os"
	"reflect"
	"strings"
	"time"

	//for compatability with parquet-go
	awsV1 "github.com/aws/aws-sdk-go/aws"
	credentialsV1 "github.com/aws/aws-sdk-go/aws/credentials"
	session "github.com/aws/aws-sdk-go/aws/session"
	s3manager "github.com/aws/aws-sdk-go/service/s3/s3manager"

	"github.com/aws/aws-sdk-go-v2/aws"
	"github.com/aws/aws-sdk-go-v2/credentials"
	"github.com/aws/aws-sdk-go-v2/service/emr"
	"github.com/aws/aws-sdk-go-v2/service/s3"

	// emrTypes "github.com/aws/aws-sdk-go-v2/service/emr/types"
	s3Types "github.com/aws/aws-sdk-go-v2/service/s3/types"
	parquetGo "github.com/xitongsys/parquet-go-source/s3"
	reader "github.com/xitongsys/parquet-go/reader"
	writer "github.com/xitongsys/parquet-go/writer"
)

type SparkExecutorType string

const (
	EMR SparkExecutorType = "EMR"
)

type SparkStoreType string

const (
	S3 SparkStoreType = "S3"
)

type SelectReturnType string

const (
	CSV  SelectReturnType = "CSV"
	JSON                  = "JSON"
)

type SparkConfig struct {
	ExecutorType   SparkExecutorType
	ExecutorConfig string
	StoreType      SparkStoreType
	StoreConfig    string
}

func (s *SparkConfig) Deserialize(config SerializedConfig) error {
	err := json.Unmarshal(config, s)
	if err != nil {
		return err
	}
	return nil
}

func (s *SparkConfig) Serialize() []byte {
	conf, err := json.Marshal(s)
	if err != nil {
		panic(err)
	}
	return conf
}

type EMRConfig struct {
	AWSAccessKeyId string
	AWSSecretKey   string
	ClusterRegion  string
	ClusterName    string
}

func (e *EMRConfig) Deserialize(config SerializedConfig) error {
	err := json.Unmarshal(config, e)
	if err != nil {
		return err
	}
	return nil
}

func (e *EMRConfig) Serialize() []byte {
	conf, err := json.Marshal(e)
	if err != nil {
		panic(err)
	}
	return conf
}

type S3Config struct {
	AWSAccessKeyId string
	AWSSecretKey   string
	BucketRegion   string
	BucketPath     string
}

func (s *S3Config) Deserialize(config SerializedConfig) error {
	err := json.Unmarshal(config, s)
	if err != nil {
		return err
	}
	return nil
}

func (s *S3Config) Serialize() []byte {
	conf, err := json.Marshal(s)
	if err != nil {
		panic(err)
	}
	return conf
}

type sparkSQLQueries struct {
	defaultOfflineSQLQueries
}

type SparkOfflineStore struct {
	Executor SparkExecutor
	Store    SparkStore
	query    OfflineTableQueries
	BaseProvider
}

func (store *SparkOfflineStore) AsOfflineStore() (OfflineStore, error) {
	return store, nil
}

<<<<<<< HEAD
func SparkOfflineStoreFactory(config SerializedConfig) (Provider, error) {
=======
func sparkOfflineStoreFactory(config SerializedConfig) (Provider, error) {
>>>>>>> 27f9b5ef
	sc := SparkConfig{}
	if err := sc.Deserialize(config); err != nil {
		return nil, fmt.Errorf("invalid spark config: %v", config)
	}
	exec, err := NewSparkExecutor(sc.ExecutorType, SerializedConfig(sc.ExecutorConfig))
	if err != nil {
		return nil, err
	}
	store, err := NewSparkStore(sc.StoreType, SerializedConfig(sc.StoreConfig))
	if err != nil {
		return nil, err
	}
	if err := store.UploadSparkScript(); err != nil {
		return nil, err
	}
	queries := sparkSQLQueries{}
	sparkOfflineStore := SparkOfflineStore{
		Executor: exec,
		Store:    store,
		query:    &queries,
		BaseProvider: BaseProvider{
			ProviderType:   "SPARK_OFFLINE",
			ProviderConfig: config,
		},
	}
	return &sparkOfflineStore, nil
}

type SparkExecutor interface {
	RunSparkJob(args []string) error
}

type SparkStore interface {
	UploadSparkScript() error //initialization function
	ResourceKey(id ResourceID) (string, error)
	ResourceStream(id ResourceID) (chan []byte, error)
	ResourceColumns(id ResourceID) ([]string, error)
	ResourceRowCt(id ResourceID) (int, error)
	ResourcePath(id ResourceID) string
	SparkSubmitArgs(destPath string, cleanQuery string, sourceList []string) []string
	UploadParquetTable(path string, data interface{}) error
	CompareParquetTable(path string, data interface{}) error
	FileExists(path string) (bool, error)
	DeleteFile(path string) error
}

type EMRExecutor struct {
	client      *emr.Client
	clusterName string
}

type S3Store struct {
	client      *s3.Client
	uploader    *s3manager.Uploader
	credentials *credentialsV1.Credentials
	region      string
	bucketPath  string
}

func (s *S3Store) UploadSparkScript() error {
	var sparkScriptPath string
	sparkScriptPath, ok := os.LookupEnv("SPARK_SCRIPT_PATH")
	if !ok {
		sparkScriptPath = "./scripts/offline_store_spark_runner.py"
	}
	scriptFile, err := os.Open(sparkScriptPath)
	if err != nil {
		return err
	}
	_, err = s.client.PutObject(context.TODO(), &s3.PutObjectInput{
		Bucket: aws.String(s.bucketPath),
		Key:    aws.String("featureform/scripts/offline_store_spark_runner.py"),
		Body:   scriptFile,
	})
	if err != nil {
		return err
	}
	return nil
}

func NewSparkExecutor(execType SparkExecutorType, config SerializedConfig) (SparkExecutor, error) {
	if execType == EMR {
		emrConf := EMRConfig{}
		if err := emrConf.Deserialize(config); err != nil {
			return nil, fmt.Errorf("invalid emr config: %v", config)
		}
		client := emr.New(emr.Options{
			Region:      emrConf.ClusterRegion,
			Credentials: aws.NewCredentialsCache(credentials.NewStaticCredentialsProvider(emrConf.AWSAccessKeyId, emrConf.AWSSecretKey, "")),
		})

		emrExecutor := EMRExecutor{
			client:      client,
			clusterName: emrConf.ClusterName,
		}
		return &emrExecutor, nil
	}
	return nil, nil
}

func NewSparkStore(storeType SparkStoreType, config SerializedConfig) (SparkStore, error) {
	if storeType == S3 {
		s3Conf := S3Config{}
		if err := s3Conf.Deserialize(config); err != nil {
			return nil, fmt.Errorf("invalid s3 config: %v", config)
		}
		client := s3.New(s3.Options{
			Region:      s3Conf.BucketRegion,
			Credentials: aws.NewCredentialsCache(credentials.NewStaticCredentialsProvider(s3Conf.AWSAccessKeyId, s3Conf.AWSSecretKey, "")),
		})
		sess := session.Must(session.NewSession())
		uploader := s3manager.NewUploader(sess)
		s3Store := S3Store{
			client:      client,
			uploader:    uploader,
			credentials: credentialsV1.NewStaticCredentials(s3Conf.AWSAccessKeyId, s3Conf.AWSSecretKey, ""),
			region:      s3Conf.BucketRegion,
			bucketPath:  s3Conf.BucketPath,
		}
		return &s3Store, nil
	}
	return nil, nil
}

func (s *S3Store) resourcePrefix(id ResourceID) string {
	return fmt.Sprintf("featureform/%s/%s/%s/", id.Type, id.Name, id.Variant)
}

func (s *S3Store) ResourceKey(id ResourceID) (string, error) {
	return "", nil
}

func (s *S3Store) ResourceStream(id ResourceID) (chan []byte, error) {
	return nil, nil
}

func (s *S3Store) ResourceColumns(id ResourceID) ([]string, error) {
	return nil, nil
}

func (s *S3Store) ResourceRowCt(id ResourceID) (int, error) {
	return 0, nil
}

func (e *EMRExecutor) RunSparkJob(args []string) error {
	return nil
}

func (spark *SparkOfflineStore) RegisterResourceFromSourceTable(id ResourceID, schema ResourceSchema) (OfflineTable, error) {
	return nil, nil
}

<<<<<<< HEAD
func (s *S3Store) ResourcePath(id ResourceID) string {
	return fmt.Sprintf("s3://%s/%s", s.bucketPath, s.resourcePrefix(id))
}

func (s *S3Store) generateJSONFromInterface(data interface{}) ([]string, error) {
	arr := reflect.ValueOf(data)
	dataList := make([]string, arr.Len())
	for i := 0; i < arr.Len(); i++ {
		dataString := `
		{`
		schemaStruct := arr.Index(i)
		typeOfS := schemaStruct.Type()
		for j := 0; j < schemaStruct.NumField(); j++ {
			dataString += fmt.Sprintf(`"%s":`, strings.ToLower(typeOfS.Field(j).Name))
			value := schemaStruct.Field(j).Interface()
			switch reflect.TypeOf(value).String() {
			case "string":
				dataString += fmt.Sprintf(`"%s"`, value.(string))
			case "int":
				dataString += fmt.Sprintf(`%d`, value.(int))
			case "float":
				dataString += fmt.Sprintf(`%f`, value.(float64))
			case "float32":
				dataString += fmt.Sprintf(`%f`, value.(float32))
			case "int32":
				dataString += fmt.Sprintf(`%d`, value.(int32))
			case "bool":
				dataString += fmt.Sprintf(`%t`, value.(bool))
			case "time.Time":
				//convert to int64
				dataString += fmt.Sprintf(`%d`, value.(time.Time).UnixMilli())
			}
			if j != schemaStruct.NumField()-1 {
				dataString += ",\n"
			} else {
				dataString += "\n}"
			}
		}
		dataList[i] = dataString
	}
	return dataList, nil
}

func (s *S3Store) generateSchemaFromInterface(data interface{}) (string, error) {
	arr := reflect.ValueOf(data)
	if arr.Len() < 1 {
		return "", fmt.Errorf("interface passed has no data")
	}
	schemaStruct := arr.Index(0)
	typeOfS := schemaStruct.Type()
	schemaString := `
    {
        "Tag":"name=parquet-go-root",
        "Fields":[
		    `
	for i := 0; i < schemaStruct.NumField(); i++ {
		fieldDataType := reflect.TypeOf(schemaStruct.Field(i).Interface()).String()
		jsonFriendlyFieldName := strings.ToLower(typeOfS.Field(i).Name)
		switch fieldDataType {
		case "string":
			schemaString = schemaString + fmt.Sprintf(`{"Tag": "name=%s, type=BYTE_ARRAY, convertedtype=UTF8"}`, jsonFriendlyFieldName)
		case "int":
			schemaString = schemaString + fmt.Sprintf(`{"Tag": "name=%s, type=INT32"}`, jsonFriendlyFieldName)
		case "float":
			schemaString = schemaString + fmt.Sprintf(`{"Tag": "name=%s, type=FLOAT"}`, jsonFriendlyFieldName)
		case "float32":
			schemaString = schemaString + fmt.Sprintf(`{"Tag": "name=%s, type=FLOAT"}`, jsonFriendlyFieldName)
		case "int32":
			schemaString = schemaString + fmt.Sprintf(`{"Tag": "name=%s, type=INT32"}`, jsonFriendlyFieldName)
		case "bool":
			schemaString = schemaString + fmt.Sprintf(`{"Tag": "name=%s, type=BOOLEAN"}`, jsonFriendlyFieldName)
		case "time.Time":
			schemaString = schemaString + fmt.Sprintf(`{"Tag": "name=%s, type=INT64"}`, jsonFriendlyFieldName)
		}
		if i != schemaStruct.NumField()-1 {
			schemaString += `,
					`
		} else {
			schemaString += `
				]
			}`
		}
	}
	return schemaString, nil
}

func (s *S3Store) UploadParquetTable(path string, data interface{}) error {
	ctx := context.Background()
	schemaString, err := s.generateSchemaFromInterface(data)
	if err != nil {
		return err
	}
	dataString, err := s.generateJSONFromInterface(data)
	if err != nil {
		return err
	}
	file, err := parquetGo.NewS3FileWriter(ctx, s.bucketPath, path, "bucket-owner-full-control", nil, &awsV1.Config{
		Credentials: s.credentials,
		Region:      awsV1.String(s.region),
	})
	if err != nil {
		return err
	}
	pw, err := writer.NewJSONWriter(schemaString, file, 4)
	if err != nil {
		return err
	}
	for i := 0; i < len(dataString); i++ {
		if err = pw.Write(dataString[i]); err != nil {
			return err
		}
	}
	if err = pw.WriteStop(); err != nil {
		return err
	}
	file.Close()
	return nil
}

func (s *S3Store) DeleteFile(path string) error {
	_, err := s.client.DeleteObject(context.TODO(), &s3.DeleteObjectInput{Bucket: aws.String(s.bucketPath), Key: aws.String(path)})
	if err != nil {
		return err
	}
	return nil
}

func (s *S3Store) FileExists(path string) (bool, error) {
	output, err := s.client.GetObjectAttributes(context.TODO(), &s3.GetObjectAttributesInput{Bucket: aws.String(s.bucketPath), Key: aws.String(path), ObjectAttributes: []s3Types.ObjectAttributes{s3Types.ObjectAttributesChecksum}})
	if output == nil {
		return false, nil
	}
	if err != nil {
		return false, err
	}
	return false, nil
}

func (s *S3Store) CompareParquetTable(path string, data interface{}) error {
	fr, err := parquetGo.NewS3FileReader(ctx, s.bucketPath, path, &awsV1.Config{
		Credentials: s.credentials,
		Region:      awsV1.String(s.region),
	})
	if err != nil {
		return err
	}
	pr, err := reader.NewParquetReader(fr, nil, 4)
	if err != nil {
		return err
	}
	num := int(pr.GetNumRows())
	res, err := pr.ReadByNumber(num)
	if err != nil {
		return err
	}
	compareArray := reflect.ValueOf(data)
	if len(res) != compareArray.Len() {
		return fmt.Errorf("data do not have the same number of rows")
	}
	for i := 0; i < compareArray.Len(); i++ {
		for j := 0; j < compareArray.Index(i).NumField(); j++ {
			var localValue interface{}
			localValue = compareArray.Index(i).Field(j).Interface()
			if reflect.TypeOf(localValue).String() == "time.Time" {
				localValue = localValue.(time.Time).UnixMilli()
			} else if reflect.TypeOf(localValue).String() == "int" {
				localValue = int32(localValue.(int))
			} else {
				localValue = compareArray.Index(i).Field(j).Interface()
			}
			fetchedValue := reflect.Indirect(reflect.ValueOf(res[i])).Field(j).Interface()
			if !reflect.DeepEqual(fetchedValue, localValue) {
				return fmt.Errorf("%v does not equal %v", fetchedValue, localValue)
			}
		}

	}
	pr.ReadStop()
	fr.Close()
	return nil
}

func (s *S3Store) SparkSubmitArgs(destPath string, cleanQuery string, sourceList []string) []string {
	argList := []string{
		"spark-submit",
		"--deploy-mode",
		"cluster",
		fmt.Sprintf("s3://%s/featureform/scripts/offline_store_spark_runner.py", s.bucketPath),
		"--output_uri",
		destPath,
		"--sql_query",
		cleanQuery,
		"--source_list",
	}
	argList = append(argList, sourceList...)
	return argList
}
=======
>>>>>>> 27f9b5ef
func (spark *SparkOfflineStore) RegisterPrimaryFromSourceTable(id ResourceID, sourceName string) (PrimaryTable, error) {
	return nil, nil
}

func (spark *SparkOfflineStore) CreateTransformation(config TransformationConfig) error {
	return nil
}

func (spark *SparkOfflineStore) GetTransformationTable(id ResourceID) (TransformationTable, error) {
	return nil, nil
}

func (spark *SparkOfflineStore) UpdateTransformation(config TransformationConfig) error {
	return nil
}

func (spark *SparkOfflineStore) CreatePrimaryTable(id ResourceID, schema TableSchema) (PrimaryTable, error) {
<<<<<<< HEAD
	return spark.GetPrimaryTable(id)
=======
	return nil, nil
>>>>>>> 27f9b5ef
}

func (spark *SparkOfflineStore) GetPrimaryTable(id ResourceID) (PrimaryTable, error) {
	return nil, nil
}

func (spark *SparkOfflineStore) CreateResourceTable(id ResourceID, schema TableSchema) (OfflineTable, error) {
<<<<<<< HEAD
	return spark.GetResourceTable(id)
=======
	return nil, nil
>>>>>>> 27f9b5ef
}

func (spark *SparkOfflineStore) GetResourceTable(id ResourceID) (OfflineTable, error) {
	return nil, nil
}

func (spark *SparkOfflineStore) CreateMaterialization(id ResourceID) (Materialization, error) {
<<<<<<< HEAD
	return spark.UpdateMaterialization(id)
=======
	return nil, nil
>>>>>>> 27f9b5ef
}

func (spark *SparkOfflineStore) GetMaterialization(id MaterializationID) (Materialization, error) {
	return nil, nil
}

func (spark *SparkOfflineStore) UpdateMaterialization(id ResourceID) (Materialization, error) {
	return nil, nil
}

func (spark *SparkOfflineStore) DeleteMaterialization(id MaterializationID) error {
	return nil
}

<<<<<<< HEAD
func (spark *SparkOfflineStore) CreateTrainingSet(def TrainingSetDef) error {
	return spark.UpdateTrainingSet(def)
=======
func (spark *SparkOfflineStore) CreateTrainingSet(TrainingSetDef) error {
>>>>>>> 27f9b5ef
	return nil
}

func (spark *SparkOfflineStore) UpdateTrainingSet(TrainingSetDef) error {
	return nil
}

func (spark *SparkOfflineStore) GetTrainingSet(id ResourceID) (TrainingSetIterator, error) {
	return nil, nil
}<|MERGE_RESOLUTION|>--- conflicted
+++ resolved
@@ -130,11 +130,7 @@
 	return store, nil
 }
 
-<<<<<<< HEAD
 func SparkOfflineStoreFactory(config SerializedConfig) (Provider, error) {
-=======
-func sparkOfflineStoreFactory(config SerializedConfig) (Provider, error) {
->>>>>>> 27f9b5ef
 	sc := SparkConfig{}
 	if err := sc.Deserialize(config); err != nil {
 		return nil, fmt.Errorf("invalid spark config: %v", config)
@@ -287,7 +283,7 @@
 	return nil, nil
 }
 
-<<<<<<< HEAD
+
 func (s *S3Store) ResourcePath(id ResourceID) string {
 	return fmt.Sprintf("s3://%s/%s", s.bucketPath, s.resourcePrefix(id))
 }
@@ -485,8 +481,7 @@
 	argList = append(argList, sourceList...)
 	return argList
 }
-=======
->>>>>>> 27f9b5ef
+
 func (spark *SparkOfflineStore) RegisterPrimaryFromSourceTable(id ResourceID, sourceName string) (PrimaryTable, error) {
 	return nil, nil
 }
@@ -504,11 +499,7 @@
 }
 
 func (spark *SparkOfflineStore) CreatePrimaryTable(id ResourceID, schema TableSchema) (PrimaryTable, error) {
-<<<<<<< HEAD
-	return spark.GetPrimaryTable(id)
-=======
-	return nil, nil
->>>>>>> 27f9b5ef
+  return nil,  nil
 }
 
 func (spark *SparkOfflineStore) GetPrimaryTable(id ResourceID) (PrimaryTable, error) {
@@ -516,11 +507,7 @@
 }
 
 func (spark *SparkOfflineStore) CreateResourceTable(id ResourceID, schema TableSchema) (OfflineTable, error) {
-<<<<<<< HEAD
-	return spark.GetResourceTable(id)
-=======
-	return nil, nil
->>>>>>> 27f9b5ef
+	return nil, nil
 }
 
 func (spark *SparkOfflineStore) GetResourceTable(id ResourceID) (OfflineTable, error) {
@@ -528,11 +515,7 @@
 }
 
 func (spark *SparkOfflineStore) CreateMaterialization(id ResourceID) (Materialization, error) {
-<<<<<<< HEAD
-	return spark.UpdateMaterialization(id)
-=======
-	return nil, nil
->>>>>>> 27f9b5ef
+	return nil, nil
 }
 
 func (spark *SparkOfflineStore) GetMaterialization(id MaterializationID) (Materialization, error) {
@@ -547,12 +530,7 @@
 	return nil
 }
 
-<<<<<<< HEAD
-func (spark *SparkOfflineStore) CreateTrainingSet(def TrainingSetDef) error {
-	return spark.UpdateTrainingSet(def)
-=======
 func (spark *SparkOfflineStore) CreateTrainingSet(TrainingSetDef) error {
->>>>>>> 27f9b5ef
 	return nil
 }
 
